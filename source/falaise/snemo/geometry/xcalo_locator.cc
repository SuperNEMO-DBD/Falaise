// falaise/snemo/geometry/xcalo_locator.cc
/* Copyright (C) 2011-2014 Francois Mauger <mauger@lpccaen.in2p3.fr>
 *
 * This program is free software; you can redistribute it and/or modify
 * it under the terms of the GNU General Public License as published by
 * the Free Software Foundation; either version 3 of the License, or (at
 * your option) any later version.
 *
 * This program is distributed in the hope that it will be useful, but
 * WITHOUT ANY WARRANTY; without even the implied warranty of
 * MERCHANTABILITY or FITNESS FOR A PARTICULAR PURPOSE.  See the GNU
 * General Public License for more details.
 *
 * You should have received a copy of the GNU General Public License
 * along with this program; if not, write to the Free Software
 * Foundation, Inc., 51 Franklin Street, Fifth Floor,
 * Boston, MA 02110-1301, USA.
 *
 */

// Ourselves:
#include <falaise/snemo/geometry/xcalo_locator.h>

#include "private/categories.h"

// Standard library:
#include <stdexcept>

// Third party:
// - Bayeux/datatools:
#include <datatools/utils.h>
#include <datatools/version_id.h>
// - Bayeux/geomtools:
#include <geomtools/box.h>
#include <geomtools/i_composite_shape_3d.h>
#include <geomtools/intersection_3d.h>
#include <geomtools/manager.h>
#include <geomtools/subtraction_3d.h>

// This project:
#include <falaise/snemo/geometry/utils.h>

namespace snemo {

namespace geometry {

// Constructor:
xcalo_locator::xcalo_locator() { set_defaults_(); }

// Constructor:
xcalo_locator::xcalo_locator(uint32_t moduleID, const geomtools::manager &geoMgr,
                             const falaise::property_set &ps) {
  set_defaults_();
  set_geo_manager(geoMgr);
  setModuleNumber(moduleID);
  initialize(ps);
}

// dtor:
xcalo_locator::~xcalo_locator() { reset(); }

void xcalo_locator::reset() { set_defaults_(); }

void xcalo_locator::initialize(const datatools::properties &config_) {
  base_locator::_basic_initialize(config_);
  DT_THROW_IF(moduleNumber_ == geomtools::geom_id::INVALID_ADDRESS, std::logic_error,
              "Missing module number ! Use the 'setModuleNumber' method before !");
  construct_();
  isInitialized_ = true;
}

bool xcalo_locator::is_initialized() const { return isInitialized_; }

bool xcalo_locator::hasSubmodule(uint32_t side) const {
  DT_THROW_IF(side >= utils::NSIDES, std::logic_error,
              "Submodule number " << side << " makes no sense !");
  return submodules_[side];
}

uint32_t xcalo_locator::getModuleNumber() const { return moduleNumber_; }

void xcalo_locator::setModuleNumber(uint32_t id) { moduleNumber_ = id; }

double xcalo_locator::blockWidth() const { return caloBlockBox_->get_x(); }

double xcalo_locator::blockHeight() const { return caloBlockBox_->get_y(); }

double xcalo_locator::blockThickness() const { return caloBlockBox_->get_z(); }

size_t xcalo_locator::numberOfSides() const { return utils::NSIDES; }

size_t xcalo_locator::numberOfWalls() const { return NWALLS_PER_SIDE; }

size_t xcalo_locator::numberOfColumns(uint32_t side, uint32_t wall) const {
  DT_THROW_IF(wall >= NWALLS_PER_SIDE, std::logic_error,
              "Invalid wall number (" << wall << ">" << NWALLS_PER_SIDE << ")!");
  if (side == (uint32_t)side_t::BACK) {
    return backCaloBlock_X_[wall].size();
  }

  if (side == (uint32_t)side_t::FRONT) {
    return frontCaloBlock_X_[wall].size();
  }

  DT_THROW(std::logic_error, "Invalid side number (" << side << ">= " << utils::NSIDES << ")!");
}

size_t xcalo_locator::numberOfRows(uint32_t side, uint32_t wall) const {
  DT_THROW_IF(wall >= NWALLS_PER_SIDE, std::logic_error,
              "Invalid wall number (" << wall << ">" << NWALLS_PER_SIDE << ")!");
  if (side == (uint32_t)side_t::BACK) {
    return backCaloBlock_Z_[wall].size();
  }

  if (side == (uint32_t)side_t::FRONT) {
    return frontCaloBlock_Z_[wall].size();
  }

  DT_THROW(std::logic_error, "Invalid side number (" << side << ">= " << utils::NSIDES << ")!");
}

uint32_t xcalo_locator::getModuleAddress(const geomtools::geom_id &gid) const {
  return gid.get(moduleAddressIndex_);
}

uint32_t xcalo_locator::getSideAddress(const geomtools::geom_id &gid) const {
  return gid.get(sideAddressIndex_);
}

uint32_t xcalo_locator::getWallAddress(const geomtools::geom_id &gid) const {
  return gid.get(wallAddressIndex_);
}

uint32_t xcalo_locator::getColumnAddress(const geomtools::geom_id &gid) const {
  return gid.get(columnAddressIndex_);
}

uint32_t xcalo_locator::getRowAddress(const geomtools::geom_id &gid) const {
  return gid.get(rowAddressIndex_);
}

uint32_t xcalo_locator::getPartAddress(const geomtools::geom_id &gid) const {
  if (isBlockPartitioned()) {
    return gid.get(partAddressIndex_);
  }
  return geomtools::geom_id::INVALID_ADDRESS;
}

bool xcalo_locator::isCaloOM(const geomtools::geom_id &gid) const {
  return gid.get_type() == caloOMGIDType_;
}

bool xcalo_locator::isCaloBlock(const geomtools::geom_id &gid) const {
  return gid.get_type() == caloBlockGIDType_;
}

bool xcalo_locator::isCaloBlockInThisModule(const geomtools::geom_id &gid) const {
  return isCaloBlock(gid) && (getModuleAddress(gid) == moduleNumber_);
}

bool xcalo_locator::isValidAddress(uint32_t side, uint32_t wall, uint32_t column,
                                   uint32_t row) const {
  if (side >= utils::NSIDES) {
    return false;
  }
  if (wall >= NWALLS_PER_SIDE) {
    return false;
  }
  if (column >= numberOfColumns(side, wall)) {
    return false;
  }
  if (row >= numberOfRows(side, wall)) {
    return false;
  }
  return true;
}

size_t xcalo_locator::countNeighbours(uint32_t side_, uint32_t wall_, uint32_t column_,
                                      uint32_t row_, uint8_t mask_) const {
  DT_THROW_IF(side_ >= utils::NSIDES, std::logic_error,
              "Invalid side number (" << side_ << ">= " << utils::NSIDES << ")!");
  DT_THROW_IF(wall_ >= NWALLS_PER_SIDE, std::logic_error,
              "Invalid wall number (" << wall_ << ">" << NWALLS_PER_SIDE << ")!");

  bool corner = false;
  bool side = false;
  const bool sides = (mask_ & grid_mask_t::SIDE) != 0;
  const bool diagonal = (mask_ & grid_mask_t::DIAG) != 0;
  const bool second = (mask_ & grid_mask_t::SECOND) != 0;
  if (second) {
    DT_LOG_NOTICE(get_logging_priority(),
                  "Looking for second order neighbour of 'xcalo' locator is not implemented !");
  }
  if (side_ == (uint32_t)side_t::BACK) {
    if ((column_ == 0) || (column_ == backCaloBlock_X_[wall_].size() - 1)) {
      if ((row_ == 0) || (row_ == backCaloBlock_Z_[wall_].size() - 1)) {
        corner = true;
      } else {
        side = true;
      }
    }
  }
  if (side_ == (uint32_t)side_t::FRONT) {
    if ((column_ == 0) || (column_ == frontCaloBlock_X_[wall_].size() - 1)) {
      if ((row_ == 0) || (row_ == frontCaloBlock_Z_[wall_].size() - 1)) {
        corner = true;
      } else {
        side = true;
      }
    }
  }
  size_t number = 0;
  if (corner) {
    if (sides) {
      number += 2;
    }
    if (diagonal) {
      number += 1;
    }
  } else if (side) {
    if (sides) {
      number += 3;
    }
    if (diagonal) {
      number += 2;
    }
  } else {
    if (sides) {
      number += 4;
    }
    if (diagonal) {
      number += 4;
    }
  }
  return number;
}

size_t xcalo_locator::countNeighbours(const geomtools::geom_id &gid, uint8_t mask) const {
  DT_THROW_IF(gid.get_depth() != 5, std::logic_error,
              "Invalid depth (" << gid.get_depth() << " != 5)!");
  DT_THROW_IF(
      gid.get(moduleAddressIndex_) != moduleNumber_, std::logic_error,
      "Invalid module number (" << gid.get(moduleAddressIndex_) << "!=" << moduleNumber_ << ")!");
  return countNeighbours(gid.get(sideAddressIndex_), gid.get(wallAddressIndex_),
                         gid.get(columnAddressIndex_), gid.get(rowAddressIndex_), mask);
}

std::vector<geomtools::geom_id> xcalo_locator::getNeighbourGIDs(uint32_t side, uint32_t wall,
                                                                uint32_t column, uint32_t row,
                                                                uint8_t mask) const {
  DT_THROW_IF(side >= utils::NSIDES, std::logic_error,
              "Invalid side number (" << side << ">= " << utils::NSIDES << ")!");
  DT_THROW_IF(wall >= NWALLS_PER_SIDE, std::logic_error,
              "Invalid wall number (" << wall << ">" << NWALLS_PER_SIDE << ")!");

  std::vector<geomtools::geom_id> ids_;
  ids_.reserve(8);

  const bool sides = (mask & grid_mask_t::SIDE) != 0;
  const bool diagonal = (mask & grid_mask_t::DIAG) != 0;
  const bool second = (mask & grid_mask_t::SECOND) != 0;
  if (second) {
    DT_LOG_NOTICE(get_logging_priority(),
                  "Looking for second order neighbour of 'xcalo' locator is not implemented !");
  }

  // prepare neighbour GID :
  geomtools::geom_id gid;
  gid.set_type(caloBlockGIDType_);
  gid.set(moduleAddressIndex_, moduleNumber_);
  gid.set(wallAddressIndex_, wall);
  gid.set(sideAddressIndex_, side);
  gid.set(columnAddressIndex_, geomtools::geom_id::INVALID_ADDRESS);
  gid.set(rowAddressIndex_, geomtools::geom_id::INVALID_ADDRESS);
  if (isBlockPartitioned()) {
    gid.set(partAddressIndex_, blockPart_);
  }
  // back
  if (side == (uint32_t)side_t::BACK) {
    DT_THROW_IF(
        column >= backCaloBlock_X_[wall].size(), std::logic_error,
        "Invalid column number (" << column << ">" << backCaloBlock_X_[wall].size() - 1 << ")!");
    DT_THROW_IF(row >= backCaloBlock_Z_[wall].size(), std::logic_error,
                "Invalid row number (" << row << ">" << backCaloBlock_Z_[wall].size() - 1 << ")!");
    if (sides && (column < (backCaloBlock_X_[wall].size() - 1))) {
      /*  C-1 C C+1
       *  [ ][ ][ ]
       *  [ ][.][x]
       *  [ ][ ][ ]
       */
      gid.set(columnAddressIndex_, column + 1);
      gid.set(rowAddressIndex_, row);
      ids_.push_back(gid);
    }
    if (sides && (column > 0)) {
      /*  C-1 C C+1
       *  [ ][ ][ ] R+1
       *  [x][.][ ] R
       *  [ ][ ][ ] R-1
       */
      gid.set(columnAddressIndex_, column - 1);
      gid.set(rowAddressIndex_, row);
      ids_.push_back(gid);
    }
    if (sides && (row < (backCaloBlock_Z_[wall].size() - 1))) {
      /*  C-1 C C+1
       *  [ ][x][ ] R+1
       *  [ ][.][ ] R
       *  [ ][ ][ ] R-1
       */
      gid.set(columnAddressIndex_, column);
      gid.set(rowAddressIndex_, row + 1);
      ids_.push_back(gid);
    }
    if (sides && (row > 0)) {
      /*  C-1 C C+1
       *  [ ][ ][ ] R+1
       *  [ ][.][ ] R
       *  [ ][x][ ] R-1
       */
      gid.set(columnAddressIndex_, column);
      gid.set(rowAddressIndex_, row - 1);
      ids_.push_back(gid);
    }

    if (diagonal && (column < (backCaloBlock_X_[wall].size() - 1)) &&
        (row < (backCaloBlock_Z_[wall].size() - 1))) {
      /*  C-1 C C+1
       *  [ ][ ][x] R+1
       *  [ ][.][ ] R
       *  [ ][ ][ ] R-1
       */
      gid.set(columnAddressIndex_, column + 1);
      gid.set(rowAddressIndex_, row + 1);
      ids_.push_back(gid);
    }

    if (diagonal && (column > 0) && (row < (backCaloBlock_Z_[wall].size() - 1))) {
      /*  C-1 C C+1
       *  [x][ ][ ] R+1
       *  [ ][.][ ] R
       *  [ ][ ][ ] R-1
       */
      gid.set(columnAddressIndex_, column - 1);
      gid.set(rowAddressIndex_, row + 1);
      ids_.push_back(gid);
    }

    if (diagonal && (column > 0) && (row > 0)) {
      /*  C-1 C C+1
       *  [ ][ ][ ] R+1
       *  [ ][.][ ] R
       *  [x][ ][ ] R-1
       */
      gid.set(columnAddressIndex_, column - 1);
      gid.set(rowAddressIndex_, row - 1);
      ids_.push_back(gid);
    }

    if (diagonal && (column < (backCaloBlock_X_[wall].size() - 1)) && (row > 0)) {
      /*  C-1 C C+1
       *  [ ][ ][ ] R+1
       *  [ ][.][ ] R
       *  [ ][ ][x] R-1
       */
      gid.set(columnAddressIndex_, column + 1);
      gid.set(rowAddressIndex_, row - 1);
      ids_.push_back(gid);
    }
  }

  // front:
  if (side == (uint32_t)side_t::FRONT) {
    DT_THROW_IF(
        column >= frontCaloBlock_X_[wall].size(), std::logic_error,
        "Invalid column number (" << column << ">" << frontCaloBlock_X_[wall].size() - 1 << ")!");
    DT_THROW_IF(row >= frontCaloBlock_Z_[wall].size(), std::logic_error,
                "Invalid row number (" << row << ">" << frontCaloBlock_Z_[wall].size() - 1 << ")!");
    if (sides && (column < (frontCaloBlock_X_[wall].size() - 1))) {
      /*  C-1 C C+1
       *  [ ][ ][ ]
       *  [ ][.][x]
       *  [ ][ ][ ]
       */
      gid.set(columnAddressIndex_, column + 1);
      gid.set(rowAddressIndex_, row);
      ids_.push_back(gid);
    }
    if (sides && (column > 0)) {
      /*  C-1 C C+1
       *  [ ][ ][ ] R+1
       *  [x][.][ ] R
       *  [ ][ ][ ] R-1
       */
      gid.set(columnAddressIndex_, column - 1);
      gid.set(rowAddressIndex_, row);
      ids_.push_back(gid);
    }
    if (sides && (row < (frontCaloBlock_Z_[wall].size() - 1))) {
      /*  C-1 C C+1
       *  [ ][x][ ] R+1
       *  [ ][.][ ] R
       *  [ ][ ][ ] R-1
       */
      gid.set(columnAddressIndex_, column);
      gid.set(rowAddressIndex_, row + 1);
      ids_.push_back(gid);
    }
    if (sides && (row > 0)) {
      /*  C-1 C C+1
       *  [ ][ ][ ] R+1
       *  [ ][.][ ] R
       *  [ ][x][ ] R-1
       */
      gid.set(columnAddressIndex_, column);
      gid.set(rowAddressIndex_, row - 1);
      ids_.push_back(gid);
    }

    if (diagonal && (column < (frontCaloBlock_X_[wall].size() - 1)) &&
        (row < (frontCaloBlock_Z_[wall].size() - 1))) {
      /*  C-1 C C+1
       *  [ ][ ][x] R+1
       *  [ ][.][ ] R
       *  [ ][ ][ ] R-1
       */
      gid.set(columnAddressIndex_, column + 1);
      gid.set(rowAddressIndex_, row + 1);
      ids_.push_back(gid);
    }

    if (diagonal && (column > 0) && (row < (frontCaloBlock_Z_[wall].size() - 1))) {
      /*  C-1 C C+1
       *  [x][ ][ ] R+1
       *  [ ][.][ ] R
       *  [ ][ ][ ] R-1
       */
      gid.set(columnAddressIndex_, column - 1);
      gid.set(rowAddressIndex_, row + 1);
      ids_.push_back(gid);
    }

    if (diagonal && (column > 0) && (row > 0)) {
      /*  C-1 C C+1
       *  [ ][ ][ ] R+1
       *  [ ][.][ ] R
       *  [x][ ][ ] R-1
       */
      gid.set(columnAddressIndex_, column - 1);
      gid.set(rowAddressIndex_, row - 1);
      ids_.push_back(gid);
    }

    if (diagonal && (column < (frontCaloBlock_X_[wall].size() - 1)) && (row > 0)) {
      /*  C-1 C C+1
       *  [ ][ ][ ] R+1
       *  [ ][.][ ] R
       *  [ ][ ][x] R-1
       */
      gid.set(columnAddressIndex_, column + 1);
      gid.set(rowAddressIndex_, row - 1);
      ids_.push_back(gid);
    }
  }
  return ids_;
}

std::vector<geomtools::geom_id> xcalo_locator::getNeighbourGIDs(const geomtools::geom_id &gid,
                                                                uint8_t mask) const {
  DT_THROW_IF(gid.get_depth() != 5, std::logic_error,
              "Invalid depth (" << gid.get_depth() << " != 5)!");
  DT_THROW_IF(
      gid.get(moduleAddressIndex_) != moduleNumber_, std::logic_error,
      "Invalid module number (" << gid.get(moduleAddressIndex_) << "!=" << moduleNumber_ << ")!");
  return getNeighbourGIDs(gid.get(sideAddressIndex_), gid.get(wallAddressIndex_),
                          gid.get(columnAddressIndex_), gid.get(rowAddressIndex_), mask);
}

double xcalo_locator::getYCoordOfWall(uint32_t side, uint32_t wall) const {
  DT_THROW_IF(side >= utils::NSIDES, std::logic_error,
              "Invalid side number (" << side << ">" << utils::NSIDES << ")!");
  DT_THROW_IF(wall >= NWALLS_PER_SIDE, std::logic_error,
              "Invalid wall number (" << wall << ">" << NWALLS_PER_SIDE << ")!");
  return blockWall_Y_[side][wall];
}

double xcalo_locator::getYCoordOfWallWindow(uint32_t side, uint32_t wall) const {
  DT_THROW_IF(side >= utils::NSIDES, std::logic_error,
              "Invalid side number (" << side << ">" << utils::NSIDES << ")!");
  DT_THROW_IF(wall >= NWALLS_PER_SIDE, std::logic_error,
              "Invalid wall number (" << wall << ">" << NWALLS_PER_SIDE << ")!");
  return blockWallWindow_Y_[side][wall];
}

double xcalo_locator::getXCoordOfColumn(uint32_t side, uint32_t wall, uint32_t column) const {
  DT_THROW_IF(side >= utils::NSIDES, std::logic_error,
              "Invalid side number (" << side << ">" << utils::NSIDES << ")!");
  DT_THROW_IF(wall >= NWALLS_PER_SIDE, std::logic_error,
              "Invalid wall number (" << wall << ">" << NWALLS_PER_SIDE << ")!");

  if (side == (uint32_t)side_t::BACK) {
    DT_THROW_IF(
        column >= backCaloBlock_X_[wall].size(), std::logic_error,
        "Invalid column number (" << column << ">" << backCaloBlock_X_[wall].size() - 1 << ")!");
    return backCaloBlock_X_[wall][column];
  }
  DT_THROW_IF(
      column >= frontCaloBlock_X_[wall].size(), std::logic_error,
      "Invalid column number (" << column << ">" << frontCaloBlock_X_[wall].size() - 1 << ")!");
  return frontCaloBlock_X_[wall][column];
}

double xcalo_locator::getZCoordOfRow(uint32_t side, uint32_t wall, uint32_t row) const {
  DT_THROW_IF(side >= utils::NSIDES, std::logic_error,
              "Invalid side number (" << side << ">" << utils::NSIDES << ")!");
  DT_THROW_IF(wall >= NWALLS_PER_SIDE, std::logic_error,
              "Invalid wall number (" << wall << ">" << NWALLS_PER_SIDE << ")!");

  if (side == (uint32_t)side_t::BACK) {
    DT_THROW_IF(row >= backCaloBlock_Z_[wall].size(), std::logic_error,
                "Invalid row number (" << row << ">" << backCaloBlock_Z_[wall].size() - 1 << ")!");
    return backCaloBlock_Z_[wall][row];
  }
  DT_THROW_IF(row >= frontCaloBlock_Z_[wall].size(), std::logic_error,
              "Invalid row number (" << row << ">" << frontCaloBlock_Z_[wall].size() - 1 << ")!");
  return frontCaloBlock_Z_[wall][row];
}

geomtools::vector_3d xcalo_locator::getBlockPosition(uint32_t side, uint32_t wall, uint32_t column,
                                                     uint32_t row) const {
  return geomtools::vector_3d(getXCoordOfColumn(side, wall, column), getYCoordOfWall(side, wall),
                              getZCoordOfRow(side, wall, row));
}

geomtools::vector_3d xcalo_locator::getBlockPosition(const geomtools::geom_id &gid) const {
  DT_THROW_IF(gid.get_depth() != 5, std::logic_error,
              "Invalid depth (" << gid.get_depth() << " != 5)!");
  DT_THROW_IF(
      gid.get(moduleAddressIndex_) != moduleNumber_, std::logic_error,
      "Invalid module number (" << gid.get(moduleAddressIndex_) << "!=" << moduleNumber_ << ")!");
  return getBlockPosition(gid.get(sideAddressIndex_), gid.get(wallAddressIndex_),
                          gid.get(columnAddressIndex_), gid.get(rowAddressIndex_));
}

geomtools::vector_3d xcalo_locator::getBlockWindowPosition(uint32_t side, uint32_t wall,
                                                           uint32_t column, uint32_t row) const {
  return geomtools::vector_3d(getXCoordOfColumn(side, wall, column),
                              getYCoordOfWallWindow(side, wall), getZCoordOfRow(side, wall, row));
}

geomtools::vector_3d xcalo_locator::transformWorldToModule(
    const geomtools::vector_3d &worldPoint) const {
  return moduleWorldPlacement_->mother_to_child(worldPoint);
}

geomtools::vector_3d xcalo_locator::transformModuleToWorld(
    const geomtools::vector_3d &modulePoint) const {
  return moduleWorldPlacement_->child_to_mother(modulePoint);
}

bool xcalo_locator::isPointInModule(const geomtools::vector_3d &modulePoint,
                                    double tolerance) const {
  return moduleBox_->is_inside(modulePoint, tolerance);
}

bool xcalo_locator::isPointInBlock(const geomtools::vector_3d &modulePoint, uint32_t side,
                                   uint32_t wall, uint32_t column, uint32_t row,
                                   double tolerance) const {
  geomtools::vector_3d to_block_pos = modulePoint;
  to_block_pos -= getBlockPosition(side, wall, column, row);
  // here one misses one transformation step (rotation) but it is ok :
  return caloBlockBox_->is_inside(to_block_pos, tolerance);
}

bool xcalo_locator::isWorldPointInModule(const geomtools::vector_3d &worldPoint,
                                         double tolerance) const {
  geomtools::vector_3d in_module_position = this->transformWorldToModule(worldPoint);
  return isPointInModule(in_module_position, tolerance);
}

bool xcalo_locator::isWorldPointInBlock(const geomtools::vector_3d &worldPoint, uint32_t side,
                                        uint32_t wall, uint32_t column, uint32_t row,
                                        double tolerance) const {
  geomtools::vector_3d in_module_position = this->transformWorldToModule(worldPoint);
  return isPointInBlock(in_module_position, side, wall, column, row, tolerance);
}

bool xcalo_locator::findBlockGID(const geomtools::vector_3d &worldPoint, geomtools::geom_id &gid,
                                 double tolerance) const {
  return find_geom_id(worldPoint, caloBlockGIDType_, gid, tolerance);
}

bool xcalo_locator::find_geom_id(const geomtools::vector_3d &world_position_, int type_,
                                 geomtools::geom_id &gid_, double tolerance_) const {
  DT_THROW_IF(type_ != (int)caloBlockGIDType_, std::logic_error,
              "Only works with type " << caloBlockGIDType_ << " for now !");

  gid_.invalidate();

  // Compute the position in the module coordinate system :
  geomtools::vector_3d in_module_position_ = this->transformWorldToModule(world_position_);

  // First check if it is inside the module :
  if (!moduleBox_->is_inside(in_module_position_, tolerance_)) {
    // Not in this module :
    return false;
  }

  double the_tolerance = tolerance_;
  if (the_tolerance == GEOMTOOLS_PROPER_TOLERANCE) {
    the_tolerance = caloBlockBox_->get_tolerance();
  }

  geomtools::geom_id &gid = gid_;
  gid.reset();
  uint32_t side_number(geomtools::geom_id::INVALID_ADDRESS);
  uint32_t wall_number(geomtools::geom_id::INVALID_ADDRESS);
  uint32_t column_number(geomtools::geom_id::INVALID_ADDRESS);
  uint32_t row_number(geomtools::geom_id::INVALID_ADDRESS);
  const double z = in_module_position_.z();
  const double zlim = 1000 * CLHEP::m;
  if (std::abs(z) < zlim) {
    gid.set_type(caloBlockGIDType_);
    gid.set(moduleAddressIndex_, moduleNumber_);
    if (isBlockPartitioned()) {
      gid.set(partAddressIndex_, blockPart_);
    }
    const double x = in_module_position_.x();
    const double y = in_module_position_.y();
    double first_block_x;
    double block_delta_x;
    double first_block_z;
    double block_delta_z;
    size_t ncolumns = 0;
    size_t nrows = 0;

    // Find the side:
    if (side_number == geomtools::geom_id::INVALID_ADDRESS && submodules_[side_t::BACK]) {
      double xmax0 =
          backCaloBlock_X_[xcalo_wall_t::LEFT].front() + 0.5 * blockWidth() + the_tolerance;
      double xmax1 =
          backCaloBlock_X_[xcalo_wall_t::RIGHT].front() + 0.5 * blockWidth() + the_tolerance;
      double xmax = std::max(xmax0, xmax1);
      if (x <= xmax) {
        side_number = side_t::BACK;
      }
    }
    if (side_number == geomtools::geom_id::INVALID_ADDRESS && submodules_[side_t::FRONT]) {
      double xmin0 =
          frontCaloBlock_X_[xcalo_wall_t::LEFT].front() - 0.5 * blockWidth() - the_tolerance;
      double xmin1 =
          frontCaloBlock_X_[xcalo_wall_t::RIGHT].front() - 0.5 * blockWidth() - the_tolerance;
      double xmin = std::min(xmin0, xmin1);
      if (x >= xmin) {
        side_number = side_t::FRONT;
      }
    }
    if (side_number == geomtools::geom_id::INVALID_ADDRESS) {
      gid.invalidate();
      return false;
    }

    // Find the wall:
    if (wall_number == geomtools::geom_id::INVALID_ADDRESS && y < 0.0) {
      const double delta_y =
          std::abs(y - blockWall_Y_[side_number][xcalo_wall_t::LEFT]) - 0.5 * blockThickness();
      if (delta_y <= the_tolerance) {
        wall_number = xcalo_wall_t::LEFT;
        const std::vector<double> *block_x_ptr = nullptr;
        const std::vector<double> *block_z_ptr = nullptr;
        if (submodules_[side_t::BACK] && side_number == side_t::BACK) {
          block_x_ptr = &backCaloBlock_X_[wall_number];
          block_z_ptr = &backCaloBlock_Z_[wall_number];
        }
        if (submodules_[side_t::FRONT] && side_number == side_t::FRONT) {
          block_x_ptr = &frontCaloBlock_X_[wall_number];
          block_z_ptr = &frontCaloBlock_Z_[wall_number];
        }
        ncolumns = block_x_ptr->size();
        nrows = block_z_ptr->size();
        first_block_x = block_x_ptr->front();
        block_delta_x = (block_x_ptr->back() - block_x_ptr->front()) / (block_x_ptr->size() - 1);
        first_block_z = block_z_ptr->front();
        block_delta_z = (block_z_ptr->back() - block_z_ptr->front()) / (block_z_ptr->size() - 1);
      }
    }
    if (wall_number == geomtools::geom_id::INVALID_ADDRESS && y > 0.0) {
      const double delta_y =
          std::abs(y - blockWall_Y_[side_number][xcalo_wall_t::RIGHT]) - 0.5 * blockThickness();
      if (delta_y <= the_tolerance) {
        wall_number = xcalo_wall_t::RIGHT;
        const std::vector<double> *block_x_ptr = nullptr;
        const std::vector<double> *block_z_ptr = nullptr;
        if (submodules_[side_t::BACK] && side_number == side_t::BACK) {
          block_x_ptr = &backCaloBlock_X_[wall_number];
          block_z_ptr = &backCaloBlock_Z_[wall_number];
        }
        if (submodules_[side_t::FRONT] && side_number == side_t::FRONT) {
          block_x_ptr = &frontCaloBlock_X_[wall_number];
          block_z_ptr = &frontCaloBlock_Z_[wall_number];
        }
        ncolumns = block_x_ptr->size();
        nrows = block_z_ptr->size();
        first_block_x = block_x_ptr->front();
        block_delta_x = (block_x_ptr->back() - block_x_ptr->front()) / (block_x_ptr->size() - 1);
        first_block_z = block_z_ptr->front();
        block_delta_z = (block_z_ptr->back() - block_z_ptr->front()) / (block_z_ptr->size() - 1);
      }
    }
    if (wall_number == geomtools::geom_id::INVALID_ADDRESS) {
      gid.invalidate();
      return false;
    }

    gid.set(sideAddressIndex_, side_number);
    gid.set(wallAddressIndex_, wall_number);
    const int ix = (int)(((x - first_block_x) / block_delta_x) + 0.5);
    if ((ix >= 0) && (ix < (int)ncolumns)) {
      column_number = ix;
    }
    gid.set(columnAddressIndex_, column_number);
    const int iz = (int)(((z - first_block_z) / block_delta_z) + 0.5);
    if ((iz >= 0) && (iz < (int)nrows)) {
      row_number = iz;
    }
    gid.set(rowAddressIndex_, row_number);
    if (gid.is_valid()) {
      // 2012-05-31 FM : use ginfo from mapping (see below)
      const geomtools::geom_info *ginfo_ptr = geomMapping_->get_geom_info_ptr(gid);
      if (ginfo_ptr == nullptr) {
        gid.invalidate();
        return false;
      }
      // 2012-05-31 FM : we check if the 'world' position is in the volume:
      geomtools::vector_3d world_position = transformModuleToWorld(in_module_position_);
      double the_tolerance2 = 1.e-7 * CLHEP::mm;
      if (geomtools::mapping::check_inside(*ginfo_ptr, world_position, the_tolerance2)) {
        return true;
      }
    }
    gid.invalidate();
  }
  return false;
}

void xcalo_locator::tree_dump(std::ostream &out, const std::string &title,
                              const std::string &indent, bool inherit) const {
  const std::string itag = datatools::i_tree_dumpable::tags::item();
  const std::string stag = datatools::i_tree_dumpable::tags::skip_item();
  if (!title.empty()) {
    out << indent << title << std::endl;
  }
  if (!is_initialized()) {
    out << indent << datatools::i_tree_dumpable::inherit_tag(inherit)
        << "Initialized        = " << isInitialized_ << std::endl;
    return;
  }
  out << indent << itag << "Initialized                = " << isInitialized_ << std::endl;
  out << indent << itag << "Logging priority threshold = "
      << datatools::logger::get_priority_label(get_logging_priority()) << std::endl;
  out << indent << itag << "Module number              = " << moduleNumber_ << std::endl;
  out << indent << itag << "Manager @                  = " << &get_geo_manager() << std::endl;
  out << indent << itag << "Calorimeter block type     = " << caloBlockGIDType_ << std::endl;
  out << indent << itag << "Block partitioned          = " << blocksArePartitioned_ << std::endl;
  if (isBlockPartitioned()) {
    out << indent << itag << "Block part                 = " << blockPart_ << std::endl;
  }
  out << indent << itag << "Module placement : " << std::endl;
  if (moduleWorldPlacement_ != nullptr) {
    moduleWorldPlacement_->tree_dump(out, "", indent + stag);
  }
  out << indent << itag << "Module box : " << std::endl;
  if (moduleBox_ != nullptr) {
    moduleBox_->tree_dump(out, "", indent + stag);
  }
  out << indent << itag << "Back  submodule : " << submodules_[side_t::BACK] << std::endl;
  out << indent << itag << "Front submodule : " << submodules_[side_t::FRONT] << std::endl;
  out << indent << itag << "Block box : " << std::endl;
  if (caloBlockBox_ != nullptr) {
    caloBlockBox_->tree_dump(out, "", indent + stag);
  }
  for (size_t i = 0; i < NWALLS_PER_SIDE; ++i) {
    const std::string wall_name = (i == (uint32_t)xcalo_wall_t::LEFT) ? "left wall" : "right wall";
    out << indent << itag << "Back  block X-pos on " << wall_name << " ["
        << backCaloBlock_X_[i].size() << "] = ";
    for (double j : backCaloBlock_X_[i]) {
      out << j / CLHEP::mm << " ";
    }
    out << " (mm)" << std::endl;
    out << indent << itag << "Front block X-pos on " << wall_name << " ["
        << frontCaloBlock_X_[i].size() << "] = ";
    for (double j : frontCaloBlock_X_[i]) {
      out << j / CLHEP::mm << " ";
    }
    out << " (mm)" << std::endl;
    out << indent << itag << "Back  block Y-pos on " << wall_name << "  = "
        << blockWall_Y_[side_t::BACK][i] / CLHEP::mm << " (mm) \n";
    out << indent << itag << "Front block Y-pos on " << wall_name << " = "
        << blockWall_Y_[side_t::FRONT][i] / CLHEP::mm << " (mm) \n";
    out << indent << itag << "Back  block window Y-pos on " << wall_name << " = "
        << blockWallWindow_Y_[side_t::BACK][i] / CLHEP::mm << " (mm) \n";
    out << indent << itag << "Front block window Y-pos on " << wall_name << " = "
        << blockWallWindow_Y_[side_t::FRONT][i] / CLHEP::mm << " (mm) \n";
    out << indent << itag << "Back  block Z-pos on " << wall_name << " ["
        << backCaloBlock_Z_[i].size() << "] = ";
    for (size_t j = 0; j < backCaloBlock_Z_[i].size(); j++) {
      if ((j < 4) || (j > backCaloBlock_Z_[i].size() - 4)) {
        out << backCaloBlock_Z_[i][j] / CLHEP::mm << " ";
      } else if (j == 4) {
        out << " ... ";
      }
    }
    out << " (mm)" << std::endl;
    out << indent << itag << "Front  block Z-pos on " << wall_name << " ["
        << frontCaloBlock_Z_[i].size() << "] = ";
    for (size_t j = 0; j < frontCaloBlock_Z_[i].size(); j++) {
      if ((j < 4) || (j > frontCaloBlock_Z_[i].size() - 4)) {
        out << frontCaloBlock_Z_[i][j] / CLHEP::mm << " ";
      } else if (j == 4) {
        out << " ... ";
      }
    }
    out << " (mm)" << std::endl;
  }

  out << indent << itag << "Block width              = " << blockWidth() / CLHEP::mm << " (mm)"
      << std::endl;
  out << indent << itag << "Block height             = " << blockHeight() / CLHEP::mm << " (mm)"
      << std::endl;
  out << indent << itag << "Block thickness          = " << blockThickness() / CLHEP::mm << " (mm)"
      << std::endl;
  out << indent << itag << "Module address GID index = " << moduleAddressIndex_ << std::endl;
  out << indent << itag << "Side   address GID index = " << sideAddressIndex_ << std::endl;
  out << indent << itag << "Wall   address GID index = " << wallAddressIndex_ << std::endl;
  out << indent << itag << "Column address GID index = " << columnAddressIndex_ << std::endl;
  out << indent;
  if (isBlockPartitioned()) {
    out << itag;
  } else {
    out << datatools::i_tree_dumpable::inherit_tag(inherit);
  }
  out << "Row    address GID index = " << rowAddressIndex_ << std::endl;
  if (isBlockPartitioned()) {
    out << indent << datatools::i_tree_dumpable::inherit_tag(inherit)
        << "Part   address GID index = " << partAddressIndex_ << std::endl;
  }
}

void xcalo_locator::set_defaults_() {
  moduleNumber_ = geomtools::geom_id::INVALID_ADDRESS;
  blockPart_ = geomtools::geom_id::INVALID_ADDRESS;

  blocksArePartitioned_ = false;
  caloBlockGIDType_ = geomtools::geom_id::INVALID_TYPE;
  moduleAddressIndex_ = geomtools::geom_id::INVALID_ADDRESS;
  wallAddressIndex_ = geomtools::geom_id::INVALID_ADDRESS;
  sideAddressIndex_ = geomtools::geom_id::INVALID_ADDRESS;
  columnAddressIndex_ = geomtools::geom_id::INVALID_ADDRESS;
  rowAddressIndex_ = geomtools::geom_id::INVALID_ADDRESS;
  partAddressIndex_ = geomtools::geom_id::INVALID_ADDRESS;

  geomMapping_ = nullptr;
  moduleWorldPlacement_ = nullptr;
  moduleBox_ = nullptr;
  caloBlockBox_ = nullptr;

  for (size_t i = 0; i < utils::NSIDES; i++) {
    for (size_t j = 0; j < NWALLS_PER_SIDE; j++) {
      datatools::invalidate(blockWall_Y_[i][j]);
      datatools::invalidate(blockWallWindow_Y_[i][j]);
    }
    submodules_[i] = false;
  }

  for (size_t i = 0; i < NWALLS_PER_SIDE; i++) {
    backCaloBlock_Z_[i].clear();
    backCaloBlock_X_[i].clear();
    frontCaloBlock_Z_[i].clear();
    frontCaloBlock_X_[i].clear();
  }

  isInitialized_ = false;
}

void xcalo_locator::construct_() {
  geomMapping_ = &get_geo_manager().get_mapping();
  const geomtools::id_mgr &idManager = get_geo_manager().get_id_mgr();

  uint32_t moduleGIDType = idManager.get_category_type(detail::kModuleGIDCategory);
  uint32_t trackerSubmoduleGIDType =
      idManager.get_category_type(detail::kTrackerSubmoduleGIDCategory);
  uint32_t caloBlockWrapperGIDType = idManager.get_category_type(detail::kXCaloWrapperGIDCategory);

  // Analyse the layout of the calo block's geometry category :
  caloBlockGIDType_ = idManager.get_category_type(detail::kXCaloBlockGIDCategory);
  const geomtools::id_mgr::category_info &block_ci =
      idManager.get_category_info(detail::kXCaloBlockGIDCategory);

  // The get_subaddress_index member function returns an invalid index
  // rather than throwing an exception. We therefore check the subaddress
  // categories we need upfront...
<<<<<<< HEAD
  for (const std::string &subaddress :
       {std::string("module"), std::string("side"), std::string("wall"), std::string("column"),
        std::string("row")}) {
    DT_THROW_IF(!block_ci.has_subaddress(subaddress), std::logic_error,
                "Category '" << detail::kXCaloBlockGIDCategory << "' has no subaddress '"
                             << subaddress << "'");
=======
  for (const std::string subaddress : {"module", "side", "wall", "column", "row"}) {
    DT_THROW_IF(
        !block_ci.has_subaddress(subaddress), std::logic_error,
        "Category '" << detail::kXCaloBlockGIDCategory << "' has no subaddress '" << subaddress << "'");
>>>>>>> c5da5c81
  }
  moduleAddressIndex_ = block_ci.get_subaddress_index("module");
  sideAddressIndex_ = block_ci.get_subaddress_index("side");
  wallAddressIndex_ = block_ci.get_subaddress_index("wall");
  columnAddressIndex_ = block_ci.get_subaddress_index("column");
  rowAddressIndex_ = block_ci.get_subaddress_index("row");

  partAddressIndex_ = geomtools::geom_id::INVALID_ADDRESS;
  if (block_ci.has_subaddress("part")) {
    blocksArePartitioned_ = true;
    partAddressIndex_ = block_ci.get_subaddress_index("part");
  } else {
    blocksArePartitioned_ = false;
  }

  // Get the box and placement for the detector module
  {
    geomtools::geom_id module_gid(moduleGIDType, moduleNumber_);
    DT_THROW_IF(!geomMapping_->validate_id(module_gid), std::logic_error,
                "No module with ID = " << module_gid << " !");
    const geomtools::geom_info *moduleGeomInfo = &geomMapping_->get_geom_info(module_gid);

    const geomtools::i_shape_3d *a_shape = &moduleGeomInfo->get_logical().get_shape();
    DT_THROW_IF(a_shape->get_shape_name() != "box", std::logic_error,
                "Cannot extract the box shape from module with ID = " << module_gid << " !");
    moduleBox_ = dynamic_cast<const geomtools::box *>(a_shape);
    moduleWorldPlacement_ = &moduleGeomInfo->get_world_placement();
  }

  // Fill the array indicating if a side is active.
  // side variable is used later...
  geomtools::geom_id side_gid;
  side_gid.set_type(trackerSubmoduleGIDType);
  uint32_t side = geomtools::geom_id::INVALID_ADDRESS;
  for (size_t iside = 0; iside < utils::NSIDES; iside++) {
    side_gid.set_address(moduleNumber_, iside);
    if (geomMapping_->validate_id(side_gid)) {
      submodules_[iside] = true;
      side = iside;
    }
  }
  DT_THROW_IF(side == geomtools::geom_id::INVALID_ADDRESS, std::logic_error,
              "Cannot extract information about any tracker submodules !");

  // Get the box shape for the calorimeter block(s)
  {
    geomtools::geom_id block_gid;
    block_gid.set_type(caloBlockGIDType_);
    if (isBlockPartitioned()) {
      block_gid.set_address(moduleNumber_, side, 0, 0, blockPart_);
    } else {
      block_gid.set_address(moduleNumber_, side, 0, 0, 0);
    }

    const geomtools::geom_info &block_ginfo = geomMapping_->get_geom_info(block_gid);
    caloBlockBox_ = detail::getBlockBox(block_ginfo);
    DT_THROW_IF(caloBlockBox_ == nullptr, std::logic_error,
                "Cannot extract the shape from block with ID = " << block_gid << " !");
  }

  std::vector<double> *vcx[utils::NSIDES][NWALLS_PER_SIDE];
  vcx[side_t::BACK][xcalo_wall_t::LEFT] = &backCaloBlock_X_[xcalo_wall_t::LEFT];
  vcx[side_t::BACK][xcalo_wall_t::RIGHT] = &backCaloBlock_X_[xcalo_wall_t::RIGHT];
  vcx[side_t::FRONT][xcalo_wall_t::LEFT] = &frontCaloBlock_X_[xcalo_wall_t::LEFT];
  vcx[side_t::FRONT][xcalo_wall_t::RIGHT] = &frontCaloBlock_X_[xcalo_wall_t::RIGHT];
  for (size_t local_side = 0; local_side < utils::NSIDES; ++local_side) {
    if (!submodules_[local_side]) {
      continue;
    }
    for (size_t wall = 0; wall < NWALLS_PER_SIDE; wall++) {
      size_t i_column = 0;
      vcx[local_side][wall]->reserve(2);
      while (true) {
        geomtools::geom_id blockGID;
        blockGID.set_type(caloBlockGIDType_);
        blockGID.set(moduleAddressIndex_, moduleNumber_);
        blockGID.set(sideAddressIndex_, local_side);
        blockGID.set(wallAddressIndex_, wall);
        blockGID.set(columnAddressIndex_, i_column);
        blockGID.set(rowAddressIndex_, 0);
        if (isBlockPartitioned()) {
          blockGID.set(partAddressIndex_, blockPart_);
        }
        if (!geomMapping_->validate_id(blockGID)) {
          break;
        }
        const geomtools::geom_info &blockGeomInfo = geomMapping_->get_geom_info(blockGID);
        const geomtools::placement &blockWorldPlacement = blockGeomInfo.get_world_placement();
        geomtools::placement blockModulePlacement;
        moduleWorldPlacement_->relocate(blockWorldPlacement, blockModulePlacement);
        const geomtools::vector_3d translation = blockModulePlacement.get_translation();

        vcx[local_side][wall]->push_back(translation.x());

        if (i_column == 0) {
          blockWall_Y_[local_side][wall] = translation.y();

          geomtools::geom_id blockWindowGID(caloBlockWrapperGIDType, moduleNumber_, local_side,
                                            wall, i_column, 0);
          const geomtools::geom_info &blockWindowGeomInfo =
              geomMapping_->get_geom_info(blockWindowGID);
          const geomtools::placement &blockWindowWorldPlacement =
              blockWindowGeomInfo.get_world_placement();
          geomtools::placement blockWindowModulePlacement;
          moduleWorldPlacement_->relocate(blockWindowWorldPlacement, blockWindowModulePlacement);
          blockWallWindow_Y_[local_side][wall] = blockWindowModulePlacement.get_translation().y();
        }
        i_column++;
      }
    }
  }

  std::vector<double> *vrz[utils::NSIDES][NWALLS_PER_SIDE];
  vrz[side_t::BACK][xcalo_wall_t::LEFT] = &backCaloBlock_Z_[xcalo_wall_t::LEFT];
  vrz[side_t::BACK][xcalo_wall_t::RIGHT] = &backCaloBlock_Z_[xcalo_wall_t::RIGHT];
  vrz[side_t::FRONT][xcalo_wall_t::LEFT] = &frontCaloBlock_Z_[xcalo_wall_t::LEFT];
  vrz[side_t::FRONT][xcalo_wall_t::RIGHT] = &frontCaloBlock_Z_[xcalo_wall_t::RIGHT];
  for (size_t iside = 0; iside < utils::NSIDES; iside++) {
    if (!submodules_[iside]) {
      continue;
    }
    for (size_t wall = 0; wall < NWALLS_PER_SIDE; wall++) {
      size_t i_row = 0;
      vrz[iside][wall]->reserve(16);
      while (true) {
        geomtools::geom_id blockGID;
        blockGID.set_type(caloBlockGIDType_);
        blockGID.set(moduleAddressIndex_, moduleNumber_);
        blockGID.set(sideAddressIndex_, iside);
        blockGID.set(wallAddressIndex_, wall);
        blockGID.set(columnAddressIndex_, 0);
        blockGID.set(rowAddressIndex_, i_row);
        if (isBlockPartitioned()) {
          blockGID.set(partAddressIndex_, blockPart_);
        }
        if (!geomMapping_->validate_id(blockGID)) {
          break;
        }
        const geomtools::geom_info &blockGeomInfo = geomMapping_->get_geom_info(blockGID);
        const geomtools::placement &blockWorldPlacement = blockGeomInfo.get_world_placement();
        geomtools::placement blockModulePlacement;
        moduleWorldPlacement_->relocate(blockWorldPlacement, blockModulePlacement);
        vrz[iside][wall]->push_back(blockModulePlacement.get_translation().z());
        i_row++;
      }
    }
  }
}

bool xcalo_locator::isBlockPartitioned() const { return blocksArePartitioned_; }
}  // end of namespace geometry

}  // end of namespace snemo

/*
** Local Variables: --
** mode: c++ --
** c-file-style: "gnu" --
** tab-width: 2 --
** End: --
*/<|MERGE_RESOLUTION|>--- conflicted
+++ resolved
@@ -899,19 +899,13 @@
   // The get_subaddress_index member function returns an invalid index
   // rather than throwing an exception. We therefore check the subaddress
   // categories we need upfront...
-<<<<<<< HEAD
+
   for (const std::string &subaddress :
        {std::string("module"), std::string("side"), std::string("wall"), std::string("column"),
         std::string("row")}) {
     DT_THROW_IF(!block_ci.has_subaddress(subaddress), std::logic_error,
                 "Category '" << detail::kXCaloBlockGIDCategory << "' has no subaddress '"
                              << subaddress << "'");
-=======
-  for (const std::string subaddress : {"module", "side", "wall", "column", "row"}) {
-    DT_THROW_IF(
-        !block_ci.has_subaddress(subaddress), std::logic_error,
-        "Category '" << detail::kXCaloBlockGIDCategory << "' has no subaddress '" << subaddress << "'");
->>>>>>> c5da5c81
   }
   moduleAddressIndex_ = block_ci.get_subaddress_index("module");
   sideAddressIndex_ = block_ci.get_subaddress_index("side");
