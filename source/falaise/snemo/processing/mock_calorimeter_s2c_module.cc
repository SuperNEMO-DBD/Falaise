--- conflicted
+++ resolved
@@ -248,14 +248,13 @@
     // auto& theCaloModel = calo.second;
 
     for (auto& a_calo_mc_hit : mcHits) {
-<<<<<<< HEAD
 
       // Extract the corresponding geom ID:
       auto& geomID = a_calo_mc_hit->get_geom_id();
 
       // Retrieve the calorimeter regime
       auto& theCaloModel = this->get_calorimeter_regime(geomID);
-=======
+
       // 2022-05-31 FM : Take into account RC applied to MC hits:
       const datatools::properties & mcHitAuxiliaries = a_calo_mc_hit->get_auxiliaries();
       std::uint32_t omStatus = snemo::rc::calorimeter_om_status::OM_GOOD;
@@ -269,7 +268,6 @@
       if (omStatus & snemo::rc::calorimeter_om_status::OM_OFF) {
         continue;
       }
->>>>>>> ba7fa907
 
       // Quench energy if it's an Alpha particle
       double energyDeposit = a_calo_mc_hit->get_energy_deposit();
