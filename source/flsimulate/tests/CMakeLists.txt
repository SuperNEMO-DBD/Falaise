#.rst: Build/run tests for flsimulate{-configure}
# Scripts are taken from documentation
# TODO: crosslink these so there is one set that can
#       evolve together.

# Basic smoke test of default behaviour
# - write single event of default setup to output file
add_test(NAME flsimulate-smoke-test
  COMMAND flsimulate -o "${CMAKE_CURRENT_BINARY_DIR}/flsimulate-smoke-test.brio"
  )

# Basic test scripts
# NB: these only check that scripts run, they do not validate the
# contents of the output files
# If that's required, add a suitable run of flreconstruct (or other program) as a secondary
# command to the test
set(FLSIMULATE_TESTSCRIPT_NAMES
  flsimulate-script-nevents
  flsimulate-script-eventgen
  flsimulate-script-vertexgen
  flsimulate-script-eventandvertex
  flsimulate-script-geometrylayout
  flsimulate-script-inlineseeds
  flsimulate-script-seedsfromfile
  flsimulate-script-outputprofile
  )

foreach(_test ${FLSIMULATE_TESTSCRIPT_NAMES})
  add_test(NAME ${_test}
    COMMAND flsimulate -d "testdata@${CMAKE_CURRENT_SOURCE_DIR}/data" -c "${CMAKE_CURRENT_SOURCE_DIR}/${_test}.conf" -o "${CMAKE_CURRENT_BINARY_DIR}/${_test}.brio"
    )
endforeach()

# More detailed tests from examples
# - Example 2
# - Part 1: generate profile
add_test(NAME flsimulate-example-2-profile
  COMMAND flsimulate-configure
          --no-gui
          -t urn:snemo:demonstrator:simulation:2.1
          -s "geometry:layout=Basic"
          -s "vertexes:generator=field_wire_bulk"
          -s "primary_events:generator=Tl208"
          -s "simulation:output_profile=all_details"
          -o "${CMAKE_CURRENT_BINARY_DIR}/example-2-variant.profile"
  )
# Part 2: Use variant profile
add_test(NAME flsimulate-example-2-run
  COMMAND flsimulate -d "example2@${CMAKE_CURRENT_BINARY_DIR}" -c "${CMAKE_CURRENT_SOURCE_DIR}/example-2.conf" -o "${CMAKE_CURRENT_BINARY_DIR}/example-2.brio"
  )
set_tests_properties(flsimulate-example-2-run PROPERTIES DEPENDS flsimulate-example-2-profile)

# - Example 3
# - Part 1: generate profile
add_test(NAME flsimulate-example-3-profile
  COMMAND flsimulate-configure
          --no-gui
          -t urn:snemo:demonstrator:simulation:2.1
          -s "geometry:layout=Basic"
          -s "vertexes:generator=field_wire_bulk"
          -s "primary_events:generator=Tl208"
          -s "simulation:output_profile=none"
          -o "${CMAKE_CURRENT_BINARY_DIR}/example-3-variant.profile"
  )
# Part 2: Use variant profile and seeds file
add_test(NAME flsimulate-example-3-run
  COMMAND flsimulate
          -d "example3@${CMAKE_CURRENT_BINARY_DIR}"
          -d "example3rng@${CMAKE_CURRENT_SOURCE_DIR}/data"
          -c "${CMAKE_CURRENT_SOURCE_DIR}/example-3.conf" -o "${CMAKE_CURRENT_BINARY_DIR}/example-3.brio"
  )
set_tests_properties(flsimulate-example-3-run PROPERTIES DEPENDS flsimulate-example-3-profile)

# - Example 4
# - Part 1: generate profile
add_test(NAME flsimulate-example-4-profile
  COMMAND flsimulate-configure
          --no-gui
          -t urn:snemo:demonstrator:simulation:2.1
          -s "geometry:layout=Basic"
          -s "vertexes:generator=calo_8inch_scin_bulk"
          -s "primary_events:generator=versatile_generator"
	  -s "primary_events:generator/if_versatile/particle=gamma"
	  -s "primary_events:generator/if_versatile/energy=8000 keV"
          -s "simulation:output_profile=none"
          -o "${CMAKE_CURRENT_BINARY_DIR}/example-4-variant.profile"
  )
# Part 2: Use variant profile and seeds file
add_test(NAME flsimulate-example-4-run
  COMMAND flsimulate
          -d "example4@${CMAKE_CURRENT_BINARY_DIR}"
          -d "example4rng@${CMAKE_CURRENT_SOURCE_DIR}/data"
          -c "${CMAKE_CURRENT_SOURCE_DIR}/example-4.conf" -o "${CMAKE_CURRENT_BINARY_DIR}/example-4.brio"
  )
set_tests_properties(flsimulate-example-4-run PROPERTIES DEPENDS flsimulate-example-4-profile)

# Tests dedicated to the validation of fixes
<<<<<<< HEAD
# - Validation of issue #16 fix
=======
# - validation of issue #16 fix
>>>>>>> db490c1b
add_test(NAME flsimulate-fix-issue16-validation
  COMMAND ${CMAKE_CURRENT_SOURCE_DIR}/fix-issue16-validation/run.sh
  --work-dir "${CMAKE_CURRENT_BINARY_DIR}"
  --cfg-dir "${CMAKE_CURRENT_SOURCE_DIR}/fix-issue16-validation"
  )
set_tests_properties(flsimulate-fix-issue16-validation
   PROPERTIES ENVIRONMENT "PATH=${PROJECT_BUILD_BINDIR}:$ENV{PATH}")

# - Flsimulate issue #21
# - Variant profile is given : flsimulate-issue21.profile
add_test(NAME flsimulate-issue21-run
  COMMAND flsimulate
          -d "issue21@${CMAKE_CURRENT_BINARY_DIR}"
          -d "issue21variant@${CMAKE_CURRENT_SOURCE_DIR}/"
          -d "issue21rng@${CMAKE_CURRENT_SOURCE_DIR}/data/"
          -c "${CMAKE_CURRENT_SOURCE_DIR}/flsimulate-issue21.conf" -o "${CMAKE_CURRENT_BINARY_DIR}/issue21.brio"
<<<<<<< HEAD
  )

# Tests dedicated to the validation of fixes
# - Validation of issue #59 fix
add_test(NAME flsimulate-fix-issue59-validation
  COMMAND ${CMAKE_CURRENT_SOURCE_DIR}/fix-issue59-validation/run.sh
  --work-dir "${CMAKE_CURRENT_BINARY_DIR}"
  --cfg-dir "${CMAKE_CURRENT_SOURCE_DIR}/fix-issue59-validation"
  )
set_tests_properties(flsimulate-fix-issue59-validation
   PROPERTIES ENVIRONMENT "PATH=${PROJECT_BUILD_BINDIR}:$ENV{PATH}")

# Add test material for issue fixes here...

# - end
=======
	  )

# Tests dedicated to the validation of fixes
# - validation of feature PR #75
add_test(NAME flsimulate-feature-pr75-validation
  COMMAND ${CMAKE_CURRENT_SOURCE_DIR}/feature-pr75-validation/run.sh
  --work-dir "${CMAKE_CURRENT_BINARY_DIR}"
  --cfg-dir "${CMAKE_CURRENT_SOURCE_DIR}/feature-pr75-validation"
  )
set_tests_properties(flsimulate-feature-pr75-validation
   PROPERTIES ENVIRONMENT "PATH=${PROJECT_BUILD_BINDIR}:$ENV{PATH}")
>>>>>>> db490c1b
<|MERGE_RESOLUTION|>--- conflicted
+++ resolved
@@ -95,11 +95,7 @@
 set_tests_properties(flsimulate-example-4-run PROPERTIES DEPENDS flsimulate-example-4-profile)
 
 # Tests dedicated to the validation of fixes
-<<<<<<< HEAD
 # - Validation of issue #16 fix
-=======
-# - validation of issue #16 fix
->>>>>>> db490c1b
 add_test(NAME flsimulate-fix-issue16-validation
   COMMAND ${CMAKE_CURRENT_SOURCE_DIR}/fix-issue16-validation/run.sh
   --work-dir "${CMAKE_CURRENT_BINARY_DIR}"
@@ -116,7 +112,6 @@
           -d "issue21variant@${CMAKE_CURRENT_SOURCE_DIR}/"
           -d "issue21rng@${CMAKE_CURRENT_SOURCE_DIR}/data/"
           -c "${CMAKE_CURRENT_SOURCE_DIR}/flsimulate-issue21.conf" -o "${CMAKE_CURRENT_BINARY_DIR}/issue21.brio"
-<<<<<<< HEAD
   )
 
 # Tests dedicated to the validation of fixes
@@ -129,14 +124,8 @@
 set_tests_properties(flsimulate-fix-issue59-validation
    PROPERTIES ENVIRONMENT "PATH=${PROJECT_BUILD_BINDIR}:$ENV{PATH}")
 
-# Add test material for issue fixes here...
-
-# - end
-=======
-	  )
-
 # Tests dedicated to the validation of fixes
-# - validation of feature PR #75
+# - Validation of feature PR #75
 add_test(NAME flsimulate-feature-pr75-validation
   COMMAND ${CMAKE_CURRENT_SOURCE_DIR}/feature-pr75-validation/run.sh
   --work-dir "${CMAKE_CURRENT_BINARY_DIR}"
@@ -144,4 +133,5 @@
   )
 set_tests_properties(flsimulate-feature-pr75-validation
    PROPERTIES ENVIRONMENT "PATH=${PROJECT_BUILD_BINDIR}:$ENV{PATH}")
->>>>>>> db490c1b
+
+# - end