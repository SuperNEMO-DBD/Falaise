#.rst: Build/run tests for flsimulate{-configure}
# Scripts are taken from documentation
# TODO: crosslink these so there is one set that can
#       evolve together.

# Basic smoke test of default behaviour
# - write single event of default setup to output file
add_test(NAME flsimulate-smoke-test
  COMMAND flsimulate -o "${CMAKE_CURRENT_BINARY_DIR}/flsimulate-smoke-test.brio"
  )

# Basic test scripts
# NB: these only check that scripts run, they do not validate the
# contents of the output files
# If that's required, add a suitable run of flreconstruct (or other program) as a secondary
# command to the test
set(FLSIMULATE_TESTSCRIPT_NAMES
  flsimulate-script-nevents
  flsimulate-script-eventgen
  flsimulate-script-vertexgen
  flsimulate-script-eventandvertex
  flsimulate-script-geometrylayout
  flsimulate-script-inlineseeds
  flsimulate-script-seedsfromfile
  flsimulate-script-outputprofile
  )

foreach(_test ${FLSIMULATE_TESTSCRIPT_NAMES})
  add_test(NAME ${_test}
    COMMAND flsimulate -d "testdata@${CMAKE_CURRENT_SOURCE_DIR}/data" -c "${CMAKE_CURRENT_SOURCE_DIR}/${_test}.conf" -o "${CMAKE_CURRENT_BINARY_DIR}/${_test}.brio"
    )
endforeach()

# More detailed tests from examples
# - Example 2
# - Part 1: generate profile
add_test(NAME flsimulate-example-2-profile
  COMMAND flsimulate-configure
          --no-gui
          -t urn:snemo:demonstrator:simulation:2.1
          -s "geometry:layout=Basic"
          -s "vertexes:generator=field_wire_bulk"
          -s "primary_events:generator=Tl208"
          -s "simulation:output_profile=all_details"
          -o "${CMAKE_CURRENT_BINARY_DIR}/example-2-variant.profile"
  )
# Part 2: Use variant profile
add_test(NAME flsimulate-example-2-run
  COMMAND flsimulate -d "example2@${CMAKE_CURRENT_BINARY_DIR}" -c "${CMAKE_CURRENT_SOURCE_DIR}/example-2.conf" -o "${CMAKE_CURRENT_BINARY_DIR}/example-2.brio"
  )
set_tests_properties(flsimulate-example-2-run PROPERTIES DEPENDS flsimulate-example-2-profile)

# - Example 3
# - Part 1: generate profile
add_test(NAME flsimulate-example-3-profile
  COMMAND flsimulate-configure
          --no-gui
          -t urn:snemo:demonstrator:simulation:2.1
          -s "geometry:layout=Basic"
          -s "vertexes:generator=field_wire_bulk"
          -s "primary_events:generator=Tl208"
          -s "simulation:output_profile=none"
          -o "${CMAKE_CURRENT_BINARY_DIR}/example-3-variant.profile"
  )
# Part 2: Use variant profile and seeds file
add_test(NAME flsimulate-example-3-run
  COMMAND flsimulate
          -d "example3@${CMAKE_CURRENT_BINARY_DIR}"
          -d "example3rng@${CMAKE_CURRENT_SOURCE_DIR}/data"
          -c "${CMAKE_CURRENT_SOURCE_DIR}/example-3.conf" -o "${CMAKE_CURRENT_BINARY_DIR}/example-3.brio"
  )
set_tests_properties(flsimulate-example-3-run PROPERTIES DEPENDS flsimulate-example-3-profile)

# - Example 4
# - Part 1: generate profile
add_test(NAME flsimulate-example-4-profile
  COMMAND flsimulate-configure
          --no-gui
          -t urn:snemo:demonstrator:simulation:2.1
          -s "geometry:layout=Basic"
          -s "vertexes:generator=calo_8inch_scin_bulk"
          -s "primary_events:generator=versatile_generator"
	  -s "primary_events:generator/if_versatile/particle=gamma"
	  -s "primary_events:generator/if_versatile/energy=8000 keV"
          -s "simulation:output_profile=none"
          -o "${CMAKE_CURRENT_BINARY_DIR}/example-4-variant.profile"
  )
# Part 2: Use variant profile and seeds file
add_test(NAME flsimulate-example-4-run
  COMMAND flsimulate
          -d "example4@${CMAKE_CURRENT_BINARY_DIR}"
          -d "example4rng@${CMAKE_CURRENT_SOURCE_DIR}/data"
          -c "${CMAKE_CURRENT_SOURCE_DIR}/example-4.conf" -o "${CMAKE_CURRENT_BINARY_DIR}/example-4.brio"
  )
set_tests_properties(flsimulate-example-4-run PROPERTIES DEPENDS flsimulate-example-4-profile)

<<<<<<< HEAD
# - Flsimulate issue #21
# - Variant profile is given : flsimulate-issue21.profile
add_test(NAME flsimulate-issue21-run
  COMMAND flsimulate
          -d "issue21@${CMAKE_CURRENT_BINARY_DIR}"
          -d "issue21variant@${CMAKE_CURRENT_SOURCE_DIR}/"
          -d "issue21rng@${CMAKE_CURRENT_SOURCE_DIR}/data/"
          -c "${CMAKE_CURRENT_SOURCE_DIR}/flsimulate-issue21.conf" -o "${CMAKE_CURRENT_BINARY_DIR}/issue21.brio"
  )
=======
# Tests dedicated to the validation of fixes
# - Validatio of issue #16 fix
add_test(NAME flsimulate-fix-issue16-validation
  COMMAND ${CMAKE_CURRENT_SOURCE_DIR}/fix-issue16-validation/run.sh
  --work-dir "${CMAKE_CURRENT_BINARY_DIR}"
  --cfg-dir "${CMAKE_CURRENT_SOURCE_DIR}/fix-issue16-validation"
  )
set_tests_properties(flsimulate-fix-issue16-validation
   PROPERTIES ENVIRONMENT "PATH=${PROJECT_BUILD_BINDIR}:$ENV{PATH}")
>>>>>>> 3c06a9a8
<|MERGE_RESOLUTION|>--- conflicted
+++ resolved
@@ -93,8 +93,17 @@
           -c "${CMAKE_CURRENT_SOURCE_DIR}/example-4.conf" -o "${CMAKE_CURRENT_BINARY_DIR}/example-4.brio"
   )
 set_tests_properties(flsimulate-example-4-run PROPERTIES DEPENDS flsimulate-example-4-profile)
-
-<<<<<<< HEAD
+  
+# Tests dedicated to the validation of fixes
+# - ValidatioN of issue #16 fix
+add_test(NAME flsimulate-fix-issue16-validation
+  COMMAND ${CMAKE_CURRENT_SOURCE_DIR}/fix-issue16-validation/run.sh
+  --work-dir "${CMAKE_CURRENT_BINARY_DIR}"
+  --cfg-dir "${CMAKE_CURRENT_SOURCE_DIR}/fix-issue16-validation"
+  )
+set_tests_properties(flsimulate-fix-issue16-validation
+   PROPERTIES ENVIRONMENT "PATH=${PROJECT_BUILD_BINDIR}:$ENV{PATH}")
+   
 # - Flsimulate issue #21
 # - Variant profile is given : flsimulate-issue21.profile
 add_test(NAME flsimulate-issue21-run
@@ -103,15 +112,4 @@
           -d "issue21variant@${CMAKE_CURRENT_SOURCE_DIR}/"
           -d "issue21rng@${CMAKE_CURRENT_SOURCE_DIR}/data/"
           -c "${CMAKE_CURRENT_SOURCE_DIR}/flsimulate-issue21.conf" -o "${CMAKE_CURRENT_BINARY_DIR}/issue21.brio"
-  )
-=======
-# Tests dedicated to the validation of fixes
-# - Validatio of issue #16 fix
-add_test(NAME flsimulate-fix-issue16-validation
-  COMMAND ${CMAKE_CURRENT_SOURCE_DIR}/fix-issue16-validation/run.sh
-  --work-dir "${CMAKE_CURRENT_BINARY_DIR}"
-  --cfg-dir "${CMAKE_CURRENT_SOURCE_DIR}/fix-issue16-validation"
-  )
-set_tests_properties(flsimulate-fix-issue16-validation
-   PROPERTIES ENVIRONMENT "PATH=${PROJECT_BUILD_BINDIR}:$ENV{PATH}")
->>>>>>> 3c06a9a8
+  )