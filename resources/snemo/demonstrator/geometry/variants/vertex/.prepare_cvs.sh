--- conflicted
+++ resolved
@@ -1,25 +1,13 @@
 #!/usr/bin/env bash
 
 
-<<<<<<< HEAD
+do_batch_basic=true
+csv_target="new_vertexes_generators.csv"
 csv_target="_test_vertexes_generators.csv"
 if [ -f ${csv_target} ]; then
     rm -f  ${csv_target}
 fi
 touch ${csv_target}
-
-do_batch_basic=true
-=======
-csv_target="new_vertexes_generators.csv"
-
-if [ -f ${csv_target} ]; then
-    rm -f ${csv_target}
-fi
-touch ${csv_target}
-
-bxextract_table_of_objects -i ../../VertexModels/om_pmt_bulk_vg.conf  --group "OpticalModule" -G\
-   >> ${csv_target}
->>>>>>> 27bea58d
 
 if [ ${do_batch_basic} = true ]; then
 
@@ -82,14 +70,6 @@
        >> ${csv_target}
 done
 
-<<<<<<< HEAD
-exit 0
-
-# end
-=======
-bxextract_table_of_objects -i ../../VertexModels/realistic_flat_source_pads_bulk_vg.conf --group "SourceFoilRealisticFlat" -G \
-       >> ${csv_target}
-
 bxextract_table_of_objects -i ../../VertexModels/sds_bi207_calibration_source_spots_vg.conf --group "CalibrationSDS" -G \
        >> ${csv_target}
 
@@ -113,4 +93,6 @@
 
 bxextract_table_of_objects -i ../../VertexModels/sds_bi207_calibration_source_all_tracks_vg.conf --group "CalibrationSDS" -G \
        >> ${csv_target}
->>>>>>> 27bea58d
+
+exit 0
+# end