#@description The definitions for variant parameters related to the vertex generation
#@key_label  "name"
#@meta_label "type"

[name="bi207_calibration_source_basic_vertexes.VM" type="variant"]
  #@config A variant model describing the parameters for Bi207 calibration SDS
  display_name       : string = "Vertex generation"
  terse_description  : string = "The configuration parameters for Bi207 calibration SDS"


[name="bi207_calibration_source_sds_vertexes.VM" type="variant"]
  #@config A variant model describing the parameters for Bi207 calibration SDS
  display_name       : string = "Vertex generation"
  terse_description  : string = "The configuration parameters for Bi207 calibration SDS"


[name="source_of_se82_dbd.VM" type="variant"]
  #@config A variant model describing the parameters for a Se82 DBD source
  display_name       : string = "Vertex generation"
  terse_description  : string = "The configuration parameters for a Se82 DBD source"


[name="vertexes.generator.PM" type="parameter"]
  #@config A variant parameter describing the primary vertex generator
  logging.priority : string = "fatal"
  display_name        : string = "Primary vertex generator"
  terse_description   : string = "The primary vertex generator"
  mutability : string = "variable"
    variable.mode : string = "enumeration"
  type : string = "string"
    string.default : string = "free_spot"
<<<<<<< HEAD
    string.enumerated.csv_file : string as path = "@falaise:snemo/demonstrator/geometry/variants/vertex/vertexes_generators_2.csv"
  variants : string[4] = "if_half_commissioning_single_spot" "if_free_spot" "if_source_calibration_single_spot" "if_source_of_se82_dbd"
    variants.if_half_commissioning_single_spot.model       : string = "half_commissioning.single_spot.VM"
    variants.if_half_commissioning_single_spot.description : string = "Set of parameters for the half commissioning single splot vertex generator"
    variants.if_free_spot.model                            : string = "free_spot_vertex.VM"
    variants.if_free_spot.description                      : string = "Set of parameters for the free single splot vertex generator"
    variants.if_source_calibration_single_spot.model       : string = "source_calibration.single_spot.VM"
    variants.if_source_calibration_single_spot.description : string = "Set of parameters for the calibration source single splot vertex generator"
    variants.if_source_of_se82_dbd.model                   : string = "source_of_se82_dbd.VM"
    variants.if_source_of_se82_dbd.description             : string = "Se82 DBD source"
=======
    string.enumerated.csv_file : string as path = "@falaise:snemo/demonstrator/geometry/variants/vertex/vertexes_generators.csv"
  variants : string[6] = \
    "if_half_commissioning_single_spot" \
    "if_free_spot"  \
    "if_source_calibration_basic" \
    "if_source_calibration_single_spot" \
    "if_source_calibration_sds" \
    "if_source_of_se82_dbd"
   
    variants.if_half_commissioning_single_spot.model       : string = "half_commissioning.single_spot.VM"
    variants.if_half_commissioning_single_spot.description : string = "Set of parameters for the half commissioning single splot vertex generator"
    
    variants.if_free_spot.model       : string = "free_spot_vertex.VM"
    variants.if_free_spot.description : string = "Set of parameters for the free single splot vertex generator"
    
    variants.if_source_calibration_basic.model       : string = "bi207_calibration_source_basic_vertexes.VM"
    variants.if_source_calibration_basic.description : string = "Bi207 calibration source simplified deployment system"
    
    variants.if_source_calibration_single_spot.model       : string = "source_calibration.single_spot.VM"
    variants.if_source_calibration_single_spot.description : string = "Set of parameters for the Bi207 calibration source single spot vertex generator"

    # Specific variant possibly reserved for weighted Bi207 sources in the SDS realistic model:
    variants.if_source_calibration_sds.model         : string = "bi207_calibration_source_sds_vertexes.VM"
    variants.if_source_calibration_sds.description   : string = "Bi207 calibration source deployment system"
    
    variants.if_source_of_se82_dbd.model       : string = "source_of_se82_dbd.VM"
    variants.if_source_of_se82_dbd.description : string = "Se82 DBD source"
>>>>>>> 27bea58d


[name="vertexes.VM" type="variant"]
  #@config A variant model describing the parameters for the vertex generation
  display_name       : string = "Vertex generation"
  terse_description  : string = "The configuration parameters for the vertex generation"
  parameters : string[1] = "generator"
    parameters.generator.model       : string = "vertexes.generator.PM"
    parameters.generator.description : string = "The selected primary vertex generator"
<|MERGE_RESOLUTION|>--- conflicted
+++ resolved
@@ -29,19 +29,7 @@
     variable.mode : string = "enumeration"
   type : string = "string"
     string.default : string = "free_spot"
-<<<<<<< HEAD
     string.enumerated.csv_file : string as path = "@falaise:snemo/demonstrator/geometry/variants/vertex/vertexes_generators_2.csv"
-  variants : string[4] = "if_half_commissioning_single_spot" "if_free_spot" "if_source_calibration_single_spot" "if_source_of_se82_dbd"
-    variants.if_half_commissioning_single_spot.model       : string = "half_commissioning.single_spot.VM"
-    variants.if_half_commissioning_single_spot.description : string = "Set of parameters for the half commissioning single splot vertex generator"
-    variants.if_free_spot.model                            : string = "free_spot_vertex.VM"
-    variants.if_free_spot.description                      : string = "Set of parameters for the free single splot vertex generator"
-    variants.if_source_calibration_single_spot.model       : string = "source_calibration.single_spot.VM"
-    variants.if_source_calibration_single_spot.description : string = "Set of parameters for the calibration source single splot vertex generator"
-    variants.if_source_of_se82_dbd.model                   : string = "source_of_se82_dbd.VM"
-    variants.if_source_of_se82_dbd.description             : string = "Se82 DBD source"
-=======
-    string.enumerated.csv_file : string as path = "@falaise:snemo/demonstrator/geometry/variants/vertex/vertexes_generators.csv"
   variants : string[6] = \
     "if_half_commissioning_single_spot" \
     "if_free_spot"  \
@@ -68,7 +56,6 @@
     
     variants.if_source_of_se82_dbd.model       : string = "source_of_se82_dbd.VM"
     variants.if_source_of_se82_dbd.description : string = "Se82 DBD source"
->>>>>>> 27bea58d
 
 
 [name="vertexes.VM" type="variant"]
@@ -78,3 +65,5 @@
   parameters : string[1] = "generator"
     parameters.generator.model       : string = "vertexes.generator.PM"
     parameters.generator.description : string = "The selected primary vertex generator"
+
+# end