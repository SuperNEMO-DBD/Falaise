--- conflicted
+++ resolved
@@ -1,4 +1,3 @@
-<<<<<<< HEAD
 # This file contains the list of vertex generators supported by the
 # Falaise simulation setup as implemented in the Bayeux-basesd
 # variant configuration system.
@@ -77,50 +76,11 @@
 
 ### Feedthrough pins ####
 feedthrough_pins_bulk_all_spots     : Vertex generation from the bulk volume of all tracker feedthrough pins                   : Tracker  :  : rank=second
-=======
-# List of supported values for the vertex generator variant paramater and associated directives
-
-pmt_5inch_main_wall_glass_bulk   : Vertex generation from the bulk of the PMT 5 inch (main_wall) glass wrapper                                       : OpticalModule :  : rank=second
-pmt_8inch_main_wall_glass_bulk   : Vertex generation from the bulk of the PMT 8inch (main_wall) glass wrapper                                        : OpticalModule :  : rank=second
-pmt_main_wall_glass_bulk         : Vertex generation from the bulk volume of all source pads                                                         : OpticalModule : 
-pmt_glass_bulk                   : Vertex generation from the bulk volume of the PMT glass across the whole demonstrator                             : OpticalModule : 
-pmt_gveto_glass_bulk             : Vertex generation from the bulk volume of the GVETO PMT glass                                                     : OpticalModule : 
-pmt_gveto_glass_bulk_it_bottom   : Vertex generation from the bulk volume of the GVETO PMT glass on Italian side 0, bottom                           : OpticalModule :  : rank=second
-pmt_gveto_glass_bulk_it_top      : Vertex generation from the bulk volume of the GVETO PMT glass on Italian side 0, top                              : OpticalModule :  : rank=second
-pmt_gveto_glass_bulk_fr_bottom   : Vertex generation from the bulk volume of the GVETO PMT glass on French side 1, bottom                            : OpticalModule :  : rank=second
-pmt_gveto_glass_bulk_fr_top      : Vertex generation from the bulk volume of the GVETO PMT glass on French side 1, top                               : OpticalModule :  : rank=second
-pmt_xcalo_glass_bulk             : Vertex generation from the bulk volume of the XCALO PMT glass                                                     : OpticalModule : 
-pmt_xcalo_glass_bulk_it_mountain : Vertex generation from the bulk volume of the XCALO PMT glass on Italian side 0, mountain                         : OpticalModule :   : rank=second
-pmt_xcalo_glass_bulk_it_tunnel   : Vertex generation from the bulk volume of the XCALO PMT glass on Italian side 0, tunnel                           : OpticalModule :   : rank=second
-pmt_xcalo_glass_bulk_fr_mountain : Vertex generation from the bulk volume of the XCALO PMT glass on French side 1, mountain                          : OpticalModule :   : rank=second
-pmt_xcalo_glass_bulk_fr_tunnel   : Vertex generation from the bulk volume of the GVETO PMT glass on French side 1, tunnel                            : OpticalModule :   : rank=second
-pmt_xcalo_gveto_glass_bulk       : Vertex generation from the bulk volume of all XCALO/GVETO PMT glass                                               : OpticalModule : 
-calo_wrapper_bulk                : Vertex generation from the bulk volume of the wrapper of all main calorimeter scintillator blocks                 : OpticalModule : 
-xcalo_wrapper_bulk               : Vertex generation from the bulk volume of the wrapper of all X-wall calorimeter scintillator blocks               : OpticalModule : 
-gveto_wrapper_bulk               : Vertex generation from the bulk volume of the wrapper of all gamma veto scintillator blocks                       : OpticalModule : 
-calo_wrapper_surface             : Vertex generation from the surface of the wrapper of all main calorimeter scintillator blocks                     : OpticalModule : 
-xcalo_wrapper_surface            : Vertex generation from the surface of the wrapper of all X-wall calorimeter scintillator blocks                   : OpticalModule : 
-gveto_wrapper_surface            : Vertex generation from the surface of the wrapper of all gamma veto scintillator blocks                           : OpticalModule : 
-calo_8inch_front_scin_bulk       : Vertex generation from the bulk volume of the front part of all main calorimeter scintillator blocks with 8'' PMT : OpticalModule :  : rank=second
-calo_8inch_back_scin_bulk        : Vertex generation from the bulk volume of the back part of all main calorimeter scintillator blocks with 8'' PMT  : OpticalModule :  : rank=second
-calo_8inch_scin_bulk             : Vertex generation from the bulk volume of all main calorimeter scintillator blocks with 8'' PMT                   : OpticalModule :  : rank=second
-calo_5inch_front_scin_bulk       : Vertex generation from the bulk volume of the front part of all main calorimeter scintillator blocks with 5'' PMT : OpticalModule :  : rank=second
-calo_5inch_back_scin_bulk        : Vertex generation from the bulk volume of the back part of all main calorimeter scintillator blocks with 5'' PMT  : OpticalModule :  : rank=second
-calo_5inch_scin_bulk             : Vertex generation from the bulk volume of all main calorimeter scintillator blocks with 5'' PMT                   : OpticalModule :  : rank=second
-
-anode_wire_bulk                     : Vertex generation from the bulk volume of all anode wires                                : Tracker : 
-anode_wire_surface                  : Vertex generation from the surface of all anode wires                                    : Tracker : : rank=second 
-field_wire_bulk                     : Vertex generation from the bulk volume of all field wires                                : Tracker : 
-field_wire_surface                  : Vertex generation from the surface of all field wires                                    : Tracker : 
-feedthrough_pins_bulk_all_spots     : Vertex generation from the bulk volume of all tracker feedthrough pins                   : Tracker : : rank=second
-
->>>>>>> b267b0ec
 feedthrough_pins_bulk_side_0_top    : Vertex generation from the bulk volume of the tracker feedthrough pins on side 0, top    : Tracker0 :  : rank=second
 feedthrough_pins_bulk_side_0_bottom : Vertex generation from the bulk volume of the tracker feedthrough pins on side 0, bottom : Tracker0 :  : rank=second
 feedthrough_pins_bulk_side_1_top    : Vertex generation from the bulk volume of the tracker feedthrough pins on side 1, top    : Tracker1 :  : rank=second
 feedthrough_pins_bulk_side_1_bottom : Vertex generation from the bulk volume of the tracker feedthrough pins on side 1, bottom : Tracker1 :  : rank=second
 
-<<<<<<< HEAD
 
 ################################################################################
 # Vertex located in the experimental hall environment (external contamination) #
@@ -310,172 +270,6 @@
 real_flat_source_strip_20_pad_0_surface : Vertex generation from the surface of the snemo_source_strip_20_pad_0_surface : SourceFoilRealisticFlat : : rank=third
 real_flat_source_strip_15_pad_0_surface : Vertex generation from the surface of the snemo_source_strip_15_pad_0_surface : SourceFoilRealisticFlat : : rank=third
 real_flat_source_strip_14_pad_0_surface : Vertex generation from the surface of the snemo_source_strip_14_pad_0_surface : SourceFoilRealisticFlat : : rank=third
-=======
-experimental_hall_surface      : Vertex generation from all internal surfaces of the experimental hall            : Hall : 
-experimental_hall_roof         : Vertex generation from the top surface (roof) of the experimental hall           : Hall :   : rank=second
-experimental_hall_bulk         : Vertex generation from the bulk volume (air) of the experimental hall            : Hall :   : rank=second
-experimental_hall_ground_bulk  : Vertex generation from the bulk volume of the experimental hall's ground         : Hall :   : rank=second
-experimental_hall_ground_floor : Vertex generation from the top surface (floor) of the experimental hall's ground : Hall :   : rank=second
-
-source_pads_internal_bulk             : Vertex generation from the bulk volume of all inner source pads          : SourceFoilBasic :   : rank=second
-source_pads_external_bulk             : Vertex generation from the bulk volume of all outer source pads          : SourceFoilBasic :   : rank=second
-source_pads_bulk                      : Vertex generation from the bulk volume of all source pads                : SourceFoilBasic : 
-source_pads_internal_surface          : Vertex generation from the surface of all inner source pads              : SourceFoilBasic :   : rank=second
-source_pads_external_surface          : Vertex generation from the surface of all outer source pads              : SourceFoilBasic :   : rank=second
-source_pads_surface                   : Vertex generation from the surface of all source pads                    : SourceFoilBasic :
-
-shielding_bottom_bulk                 : Vertex generation from the bulk volume of the bottom shielding wall            : Shielding :   : rank=second
-shielding_top_bulk                    : Vertex generation from the bulk volume of the top shielding wall               : Shielding :   : rank=second
-shielding_left_right_bulk             : Vertex generation from the bulk volume of the left/right shielding walls       : Shielding :   : rank=second
-shielding_back_front_bulk             : Vertex generation from the bulk volume of the back/front shielding walls       : Shielding :   : rank=second
-shielding_all_bulk                    : Vertex generation from the bulk volume of all shielding walls                  : Shielding : 
-shielding_bottom_internal_surface     : Vertex generation from the internal surface of the bottom shielding wall       : Shielding :   : rank=second
-shielding_top_internal_surface        : Vertex generation from the internal surface of the top shielding wall          : Shielding :   : rank=second
-shielding_left_right_internal_surface : Vertex generation from all internal surfaces of the left/right shielding walls : Shielding :   : rank=second
-shielding_back_front_internal_surface : Vertex generation from all internal surfaces of the back/front shielding walls : Shielding :   : rank=second
-shielding_all_internal_surfaces       : Vertex generation from internal surfaces of the all shielding  walls           : Shielding :
-
-source_calibration_all_spots          : Vertex generation from the bulk volume of all source calibration spots         : Calibration           : 
-source_calibration_single_spot        : Vertex generation from the bulk volume of all source calibration spots         : Calibration           : if_source_calibration_single_spot
-
-commissioning_all_spots               : Vertex generation from from a commissioning spot                               : HalfCommissioning     : 
-commissioning_single_spot             : Vertex generation from from a commissioning spot                               : HalfCommissioning     : if_half_commissioning_single_spot
-
-free_spot                             : Vertex generation from an arbitrary spot in the geometry                       :                       : if_free_spot
-
-real_flat_source_full_copper_mass_bulk : Vertex generation from the bulk of all Copper foils                          : SourceFoilRealisticFlat :                       : rank=second
-real_flat_source_full_foils_mass_bulk  : Vertex generation from the bulk of all source pads (for mass contamination)  : SourceFoilRealisticFlat :                       : rank=first
-real_flat_source_full_foils_se82_bulk  : Vertex generation from the bulk of all Se82 pads (for Se82 DBD process)      : SourceFoilRealisticFlat : if_source_of_se82_dbd : rank=highlight
-real_flat_source_full_copper_surface   : Vertex generation from the surface of all Copper foils                       : SourceFoilRealisticFlat :                       : rank=second
-real_flat_source_full_foils_surface    : Vertex generation from the surface of all source pads                        : SourceFoilRealisticFlat :                       : rank=first
-real_flat_source_strip_0_surface  : Vertex generation from the surface of source strip 0      : SourceFoilRealisticFlat :  : rank=second
-real_flat_source_strip_1_surface  : Vertex generation from the surface of source strip 1      : SourceFoilRealisticFlat :  : rank=second
-real_flat_source_strip_2_surface  : Vertex generation from the surface of source strip 2      : SourceFoilRealisticFlat :  : rank=second
-real_flat_source_strip_3_surface  : Vertex generation from the surface of source strip 3      : SourceFoilRealisticFlat :  : rank=second
-real_flat_source_strip_4_surface  : Vertex generation from the surface of source strip 4      : SourceFoilRealisticFlat :  : rank=second
-real_flat_source_strip_5_surface  : Vertex generation from the surface of source strip 5      : SourceFoilRealisticFlat :  : rank=second
-real_flat_source_strip_6_surface  : Vertex generation from the surface of source strip 6      : SourceFoilRealisticFlat :  : rank=second
-real_flat_source_strip_7_surface  : Vertex generation from the surface of source strip 7      : SourceFoilRealisticFlat :  : rank=second
-real_flat_source_strip_8_surface  : Vertex generation from the surface of source strip 8      : SourceFoilRealisticFlat :  : rank=second
-real_flat_source_strip_9_surface  : Vertex generation from the surface of source strip 9      : SourceFoilRealisticFlat :  : rank=second
-real_flat_source_strip_10_surface : Vertex generation from the surface of source strip 10     : SourceFoilRealisticFlat :  : rank=second
-real_flat_source_strip_11_surface : Vertex generation from the surface of source strip 11     : SourceFoilRealisticFlat :  : rank=second
-real_flat_source_strip_12_surface : Vertex generation from the surface of source strip 12     : SourceFoilRealisticFlat :  : rank=second
-real_flat_source_strip_13_surface : Vertex generation from the surface of source strip 13     : SourceFoilRealisticFlat :  : rank=second
-real_flat_source_strip_14_surface : Vertex generation from the surface of source strip 14     : SourceFoilRealisticFlat :  : rank=second
-real_flat_source_strip_15_surface : Vertex generation from the surface of source strip 15     : SourceFoilRealisticFlat :  : rank=second
-real_flat_source_strip_16_surface : Vertex generation from the surface of source strip 16     : SourceFoilRealisticFlat :  : rank=second
-real_flat_source_strip_17_surface : Vertex generation from the surface of source strip 17     : SourceFoilRealisticFlat :  : rank=second
-real_flat_source_strip_18_surface : Vertex generation from the surface of source strip 18     : SourceFoilRealisticFlat :  : rank=second
-real_flat_source_strip_19_surface : Vertex generation from the surface of source strip 19     : SourceFoilRealisticFlat :  : rank=second
-real_flat_source_strip_20_surface : Vertex generation from the surface of source strip 20     : SourceFoilRealisticFlat :  : rank=second
-real_flat_source_strip_21_surface : Vertex generation from the surface of source strip 21     : SourceFoilRealisticFlat :  : rank=second
-real_flat_source_strip_22_surface : Vertex generation from the surface of source strip 22     : SourceFoilRealisticFlat :  : rank=second
-real_flat_source_strip_23_surface : Vertex generation from the surface of source strip 23     : SourceFoilRealisticFlat :  : rank=second
-real_flat_source_strip_24_surface : Vertex generation from the surface of source strip 24     : SourceFoilRealisticFlat :  : rank=second
-real_flat_source_strip_25_surface : Vertex generation from the surface of source strip 25     : SourceFoilRealisticFlat :  : rank=second
-real_flat_source_strip_26_surface : Vertex generation from the surface of source strip 26     : SourceFoilRealisticFlat :  : rank=second
-real_flat_source_strip_27_surface : Vertex generation from the surface of source strip 27     : SourceFoilRealisticFlat :  : rank=second
-real_flat_source_strip_28_surface : Vertex generation from the surface of source strip 28     : SourceFoilRealisticFlat :  : rank=second
-real_flat_source_strip_29_surface : Vertex generation from the surface of source strip 29     : SourceFoilRealisticFlat :  : rank=second
-real_flat_source_strip_30_surface : Vertex generation from the surface of source strip 30     : SourceFoilRealisticFlat :  : rank=second
-real_flat_source_strip_31_surface : Vertex generation from the surface of source strip 31     : SourceFoilRealisticFlat :  : rank=second
-real_flat_source_strip_32_surface : Vertex generation from the surface of source strip 32     : SourceFoilRealisticFlat :  : rank=second
-real_flat_source_strip_33_surface : Vertex generation from the surface of source strip 33     : SourceFoilRealisticFlat :  : rank=second
-real_flat_source_strip_34_surface : Vertex generation from the surface of source strip 34     : SourceFoilRealisticFlat :  : rank=second
-real_flat_source_strip_35_surface : Vertex generation from the surface of source strip 35     : SourceFoilRealisticFlat :  : rank=second
-
-real_flat_source_strip_0_bulk     : Vertex generation from the bulk volume of source strip 0  : SourceFoilRealisticFlat :  : rank=second
-real_flat_source_strip_1_bulk     : Vertex generation from the bulk volume of source strip 1  : SourceFoilRealisticFlat :  : rank=second
-real_flat_source_strip_2_bulk     : Vertex generation from the bulk volume of source strip 2  : SourceFoilRealisticFlat :  : rank=second
-real_flat_source_strip_3_bulk     : Vertex generation from the bulk volume of source strip 3  : SourceFoilRealisticFlat :  : rank=second
-real_flat_source_strip_4_bulk     : Vertex generation from the bulk volume of source strip 4  : SourceFoilRealisticFlat :  : rank=second
-real_flat_source_strip_5_bulk     : Vertex generation from the bulk volume of source strip 5  : SourceFoilRealisticFlat :  : rank=second
-real_flat_source_strip_6_bulk     : Vertex generation from the bulk volume of source strip 6  : SourceFoilRealisticFlat :  : rank=second
-real_flat_source_strip_7_bulk     : Vertex generation from the bulk volume of source strip 7  : SourceFoilRealisticFlat :  : rank=second
-real_flat_source_strip_8_bulk     : Vertex generation from the bulk volume of source strip 8  : SourceFoilRealisticFlat :  : rank=second
-real_flat_source_strip_9_bulk     : Vertex generation from the bulk volume of source strip 9  : SourceFoilRealisticFlat :  : rank=second
-real_flat_source_strip_10_bulk    : Vertex generation from the bulk volume of source strip 10 : SourceFoilRealisticFlat :  : rank=second 
-real_flat_source_strip_11_bulk    : Vertex generation from the bulk volume of source strip 11 : SourceFoilRealisticFlat :  : rank=second
-real_flat_source_strip_12_bulk    : Vertex generation from the bulk volume of source strip 12 : SourceFoilRealisticFlat :  : rank=second
-real_flat_source_strip_13_bulk    : Vertex generation from the bulk volume of source strip 13 : SourceFoilRealisticFlat :  : rank=second
-real_flat_source_strip_14_bulk    : Vertex generation from the bulk volume of source strip 14 : SourceFoilRealisticFlat :  : rank=second
-real_flat_source_strip_15_bulk    : Vertex generation from the bulk volume of source strip 15 : SourceFoilRealisticFlat :  : rank=second
-real_flat_source_strip_16_bulk    : Vertex generation from the bulk volume of source strip 16 : SourceFoilRealisticFlat :  : rank=second
-real_flat_source_strip_17_bulk    : Vertex generation from the bulk volume of source strip 17 : SourceFoilRealisticFlat :  : rank=second
-real_flat_source_strip_18_bulk    : Vertex generation from the bulk volume of source strip 18 : SourceFoilRealisticFlat :  : rank=second
-real_flat_source_strip_19_bulk    : Vertex generation from the bulk volume of source strip 19 : SourceFoilRealisticFlat :  : rank=second
-real_flat_source_strip_20_bulk    : Vertex generation from the bulk volume of source strip 20 : SourceFoilRealisticFlat :  : rank=second
-real_flat_source_strip_21_bulk    : Vertex generation from the bulk volume of source strip 21 : SourceFoilRealisticFlat :  : rank=second
-real_flat_source_strip_22_bulk    : Vertex generation from the bulk volume of source strip 22 : SourceFoilRealisticFlat :  : rank=second
-real_flat_source_strip_23_bulk    : Vertex generation from the bulk volume of source strip 23 : SourceFoilRealisticFlat :  : rank=second
-real_flat_source_strip_24_bulk    : Vertex generation from the bulk volume of source strip 24 : SourceFoilRealisticFlat :  : rank=second
-real_flat_source_strip_25_bulk    : Vertex generation from the bulk volume of source strip 25 : SourceFoilRealisticFlat :  : rank=second
-real_flat_source_strip_26_bulk    : Vertex generation from the bulk volume of source strip 26 : SourceFoilRealisticFlat :  : rank=second
-real_flat_source_strip_27_bulk    : Vertex generation from the bulk volume of source strip 27 : SourceFoilRealisticFlat :  : rank=second
-real_flat_source_strip_28_bulk    : Vertex generation from the bulk volume of source strip 28 : SourceFoilRealisticFlat :  : rank=second
-real_flat_source_strip_29_bulk    : Vertex generation from the bulk volume of source strip 29 : SourceFoilRealisticFlat :  : rank=second
-real_flat_source_strip_30_bulk    : Vertex generation from the bulk volume of source strip 30 : SourceFoilRealisticFlat :  : rank=second
-real_flat_source_strip_31_bulk    : Vertex generation from the bulk volume of source strip 31 : SourceFoilRealisticFlat :  : rank=second
-real_flat_source_strip_32_bulk    : Vertex generation from the bulk volume of source strip 32 : SourceFoilRealisticFlat :  : rank=second
-real_flat_source_strip_33_bulk    : Vertex generation from the bulk volume of source strip 33 : SourceFoilRealisticFlat :  : rank=second
-real_flat_source_strip_34_bulk    : Vertex generation from the bulk volume of source strip 34 : SourceFoilRealisticFlat :  : rank=second
-real_flat_source_strip_35_bulk    : Vertex generation from the bulk volume of source strip 35 : SourceFoilRealisticFlat : : rank=second
-
-real_flat_source_strip_34_se82_bulk : Vertex generation from the bulk volume of source strip 34 (Se82 DBD) : SourceFoilRealisticFlat : if_source_of_se82_dbd : rank=second
-real_flat_source_strip_32_se82_bulk : Vertex generation from the bulk volume of source strip 32 (Se82 DBD) : SourceFoilRealisticFlat : if_source_of_se82_dbd : rank=second
-real_flat_source_strip_33_se82_bulk : Vertex generation from the bulk volume of source strip 33 (Se82 DBD) : SourceFoilRealisticFlat : if_source_of_se82_dbd : rank=second
-real_flat_source_strip_2_se82_bulk  : Vertex generation from the bulk volume of source strip 2 (Se82 DBD)  : SourceFoilRealisticFlat : if_source_of_se82_dbd : rank=second
-real_flat_source_strip_31_se82_bulk : Vertex generation from the bulk volume of source strip 31 (Se82 DBD) : SourceFoilRealisticFlat : if_source_of_se82_dbd : rank=second
-real_flat_source_strip_8_se82_bulk  : Vertex generation from the bulk volume of source strip 8 (Se82 DBD)  : SourceFoilRealisticFlat : if_source_of_se82_dbd : rank=second
-real_flat_source_strip_3_se82_bulk  : Vertex generation from the bulk volume of source strip 3 (Se82 DBD)  : SourceFoilRealisticFlat : if_source_of_se82_dbd : rank=second
-real_flat_source_strip_27_se82_bulk : Vertex generation from the bulk volume of source strip 27 (Se82 DBD) : SourceFoilRealisticFlat : if_source_of_se82_dbd : rank=second
-real_flat_source_strip_26_se82_bulk : Vertex generation from the bulk volume of source strip 26 (Se82 DBD) : SourceFoilRealisticFlat : if_source_of_se82_dbd : rank=second
-real_flat_source_strip_25_se82_bulk : Vertex generation from the bulk volume of source strip 25 (Se82 DBD) : SourceFoilRealisticFlat : if_source_of_se82_dbd : rank=second
-real_flat_source_strip_24_se82_bulk : Vertex generation from the bulk volume of source strip 24 (Se82 DBD) : SourceFoilRealisticFlat : if_source_of_se82_dbd : rank=second
-real_flat_source_strip_23_se82_bulk : Vertex generation from the bulk volume of source strip 23 (Se82 DBD) : SourceFoilRealisticFlat : if_source_of_se82_dbd : rank=second
-real_flat_source_strip_22_se82_bulk : Vertex generation from the bulk volume of source strip 22 (Se82 DBD) : SourceFoilRealisticFlat : if_source_of_se82_dbd : rank=second
-real_flat_source_strip_21_se82_bulk : Vertex generation from the bulk volume of source strip 21 (Se82 DBD) : SourceFoilRealisticFlat : if_source_of_se82_dbd : rank=second
-real_flat_source_strip_20_se82_bulk : Vertex generation from the bulk volume of source strip 20 (Se82 DBD) : SourceFoilRealisticFlat : if_source_of_se82_dbd : rank=second
-real_flat_source_strip_15_se82_bulk : Vertex generation from the bulk volume of source strip 15 (Se82 DBD) : SourceFoilRealisticFlat : if_source_of_se82_dbd : rank=second
-real_flat_source_strip_14_se82_bulk : Vertex generation from the bulk volume of source strip 14 (Se82 DBD) : SourceFoilRealisticFlat : if_source_of_se82_dbd : rank=second
-real_flat_source_strip_9_se82_bulk  : Vertex generation from the bulk volume of source strip 9 (Se82 DBD)  : SourceFoilRealisticFlat : if_source_of_se82_dbd : rank=second
-real_flat_source_strip_19_se82_bulk : Vertex generation from the bulk volume of source strip 19 (Se82 DBD) : SourceFoilRealisticFlat : if_source_of_se82_dbd : rank=second
-real_flat_source_strip_16_se82_bulk : Vertex generation from the bulk volume of source strip 16 (Se82 DBD) : SourceFoilRealisticFlat : if_source_of_se82_dbd : rank=second
-real_flat_source_strip_13_se82_bulk : Vertex generation from the bulk volume of source strip 13 (Se82 DBD) : SourceFoilRealisticFlat : if_source_of_se82_dbd : rank=second
-real_flat_source_strip_18_se82_bulk : Vertex generation from the bulk volume of source strip 18 (Se82 DBD) : SourceFoilRealisticFlat : if_source_of_se82_dbd : rank=second
-real_flat_source_strip_11_se82_bulk : Vertex generation from the bulk volume of source strip 11 (Se82 DBD) : SourceFoilRealisticFlat : if_source_of_se82_dbd : rank=second
-real_flat_source_strip_12_se82_bulk : Vertex generation from the bulk volume of source strip 12 (Se82 DBD) : SourceFoilRealisticFlat : if_source_of_se82_dbd : rank=second
-real_flat_source_strip_7_se82_bulk  : Vertex generation from the bulk volume of source strip 7 (Se82 DBD)  : SourceFoilRealisticFlat : if_source_of_se82_dbd : rank=second
-real_flat_source_strip_6_se82_bulk  : Vertex generation from the bulk volume of source strip 6 (Se82 DBD)  : SourceFoilRealisticFlat : if_source_of_se82_dbd : rank=second
-real_flat_source_strip_10_se82_bulk : Vertex generation from the bulk volume of source strip 10 (Se82 DBD) : SourceFoilRealisticFlat : if_source_of_se82_dbd : rank=second
-real_flat_source_strip_17_se82_bulk : Vertex generation from the bulk volume of source strip 17 (Se82 DBD) : SourceFoilRealisticFlat : if_source_of_se82_dbd : rank=second
-real_flat_source_strip_1_se82_bulk  : Vertex generation from the bulk volume of source strip 1 (Se82 DBD)  : SourceFoilRealisticFlat : if_source_of_se82_dbd : rank=second
-real_flat_source_strip_4_se82_bulk  : Vertex generation from the bulk volume of source strip 4 (Se82 DBD)  : SourceFoilRealisticFlat : if_source_of_se82_dbd : rank=second
-real_flat_source_strip_5_se82_bulk  : Vertex generation from the bulk volume of source strip 5 (Se82 DBD)  : SourceFoilRealisticFlat : if_source_of_se82_dbd : rank=second
-real_flat_source_strip_28_se82_bulk : Vertex generation from the bulk volume of source strip 28 (Se82 DBD) : SourceFoilRealisticFlat : if_source_of_se82_dbd : rank=second
-real_flat_source_strip_29_se82_bulk : Vertex generation from the bulk volume of source strip 29 (Se82 DBD) : SourceFoilRealisticFlat : if_source_of_se82_dbd : rank=second
-real_flat_source_strip_30_se82_bulk : Vertex generation from the bulk volume of source strip 30 (Se82 DBD) : SourceFoilRealisticFlat : if_source_of_se82_dbd : rank=second
-
-real_flat_source_strip_0_pad_0_surface  : Vertex generation from the surface of the snemo_source_strip_0_pad_0_surface  : SourceFoilRealisticFlat : : rank=third
-real_flat_source_strip_34_pad_0_surface : Vertex generation from the surface of the snemo_source_strip_34_pad_0_surface : SourceFoilRealisticFlat : : rank=third 
-real_flat_source_strip_32_pad_0_surface : Vertex generation from the surface of the snemo_source_strip_32_pad_0_surface : SourceFoilRealisticFlat : : rank=third 
-real_flat_source_strip_33_pad_0_surface : Vertex generation from the surface of the snemo_source_strip_33_pad_0_surface : SourceFoilRealisticFlat : : rank=third 
-real_flat_source_strip_2_pad_0_surface  : Vertex generation from the surface of the snemo_source_strip_2_pad_0_surface  : SourceFoilRealisticFlat : : rank=third 
-real_flat_source_strip_31_pad_0_surface : Vertex generation from the surface of the snemo_source_strip_31_pad_0_surface : SourceFoilRealisticFlat : : rank=third 
-real_flat_source_strip_8_pad_0_surface  : Vertex generation from the surface of the snemo_source_strip_8_pad_0_surface  : SourceFoilRealisticFlat : : rank=third 
-real_flat_source_strip_3_pad_0_surface  : Vertex generation from the surface of the snemo_source_strip_3_pad_0_surface  : SourceFoilRealisticFlat : : rank=third 
-real_flat_source_strip_27_pad_0_surface : Vertex generation from the surface of the snemo_source_strip_27_pad_0_surface : SourceFoilRealisticFlat : : rank=third 
-real_flat_source_strip_26_pad_0_surface : Vertex generation from the surface of the snemo_source_strip_26_pad_0_surface : SourceFoilRealisticFlat : : rank=third 
-real_flat_source_strip_25_pad_0_surface : Vertex generation from the surface of the snemo_source_strip_25_pad_0_surface : SourceFoilRealisticFlat : : rank=third 
-real_flat_source_strip_24_pad_0_surface : Vertex generation from the surface of the snemo_source_strip_24_pad_0_surface : SourceFoilRealisticFlat : : rank=third 
-real_flat_source_strip_23_pad_0_surface : Vertex generation from the surface of the snemo_source_strip_23_pad_0_surface : SourceFoilRealisticFlat : : rank=third 
-real_flat_source_strip_22_pad_0_surface : Vertex generation from the surface of the snemo_source_strip_22_pad_0_surface : SourceFoilRealisticFlat : : rank=third 
-real_flat_source_strip_21_pad_0_surface : Vertex generation from the surface of the snemo_source_strip_21_pad_0_surface : SourceFoilRealisticFlat : : rank=third 
-real_flat_source_strip_20_pad_0_surface : Vertex generation from the surface of the snemo_source_strip_20_pad_0_surface : SourceFoilRealisticFlat : : rank=third 
-real_flat_source_strip_15_pad_0_surface : Vertex generation from the surface of the snemo_source_strip_15_pad_0_surface : SourceFoilRealisticFlat : : rank=third 
-real_flat_source_strip_14_pad_0_surface : Vertex generation from the surface of the snemo_source_strip_14_pad_0_surface : SourceFoilRealisticFlat : : rank=third 
->>>>>>> b267b0ec
 real_flat_source_strip_9_pad_0_surface  : Vertex generation from the surface of the snemo_source_strip_9_pad_0_surface  : SourceFoilRealisticFlat : : rank=third 
 real_flat_source_strip_19_pad_7_surface : Vertex generation from the surface of the snemo_source_strip_19_pad_7_surface : SourceFoilRealisticFlat : : rank=third 
 real_flat_source_strip_19_pad_6_surface : Vertex generation from the surface of the snemo_source_strip_19_pad_6_surface : SourceFoilRealisticFlat : : rank=third 
@@ -573,7 +367,6 @@
 real_flat_source_strip_30_pad_2_surface : Vertex generation from the surface of the snemo_source_strip_30_pad_2_surface : SourceFoilRealisticFlat : : rank=third 
 real_flat_source_strip_30_pad_1_surface : Vertex generation from the surface of the snemo_source_strip_30_pad_1_surface : SourceFoilRealisticFlat : : rank=third 
 real_flat_source_strip_30_pad_0_surface : Vertex generation from the surface of the snemo_source_strip_30_pad_0_surface : SourceFoilRealisticFlat : : rank=third 
-<<<<<<< HEAD
 real_flat_source_strip_1_pad_7_surface : Vertex generation from the surface of the snemo_source_strip_1_pad_7_surface : SourceFoilRealisticFlat : : rank=third 
 real_flat_source_strip_1_pad_6_surface : Vertex generation from the surface of the snemo_source_strip_1_pad_6_surface : SourceFoilRealisticFlat : : rank=third 
 real_flat_source_strip_1_pad_5_surface : Vertex generation from the surface of the snemo_source_strip_1_pad_5_surface : SourceFoilRealisticFlat : : rank=third 
@@ -801,175 +594,5 @@
 sds_bi207_calibration_source_tracks_4 : Generate vertexes on all Bi207 calibration source in track 4 using weights from realistic individual sources' activities : CalibrationSDS/Track4 : if_source_calibration_sds :
 sds_bi207_calibration_source_tracks_5 : Generate vertexes on all Bi207 calibration source in track 5 using weights from realistic individual sources' activities : CalibrationSDS/Track5 : if_source_calibration_sds :
 sds_bi207_calibration_source_all_tracks : Generate vertexes on all deployed Bi207 calibration source tracks with realistic weights                               : CalibrationSDS        : if_source_calibration_sds : rank=highlight
-=======
-real_flat_source_strip_1_pad_7_surface  : Vertex generation from the surface of the snemo_source_strip_1_pad_7_surface  : SourceFoilRealisticFlat : : rank=third 
-real_flat_source_strip_1_pad_6_surface  : Vertex generation from the surface of the snemo_source_strip_1_pad_6_surface  : SourceFoilRealisticFlat : : rank=third 
-real_flat_source_strip_1_pad_5_surface  : Vertex generation from the surface of the snemo_source_strip_1_pad_5_surface  : SourceFoilRealisticFlat : : rank=third 
-real_flat_source_strip_1_pad_4_surface  : Vertex generation from the surface of the snemo_source_strip_1_pad_4_surface  : SourceFoilRealisticFlat : : rank=third 
-real_flat_source_strip_1_pad_3_surface  : Vertex generation from the surface of the snemo_source_strip_1_pad_3_surface  : SourceFoilRealisticFlat : : rank=third 
-real_flat_source_strip_1_pad_2_surface  : Vertex generation from the surface of the snemo_source_strip_1_pad_2_surface  : SourceFoilRealisticFlat : : rank=third 
-real_flat_source_strip_1_pad_1_surface  : Vertex generation from the surface of the snemo_source_strip_1_pad_1_surface  : SourceFoilRealisticFlat : : rank=third 
-real_flat_source_strip_1_pad_0_surface  : Vertex generation from the surface of the snemo_source_strip_1_pad_0_surface  : SourceFoilRealisticFlat : : rank=third 
-real_flat_source_strip_4_pad_7_surface  : Vertex generation from the surface of the snemo_source_strip_4_pad_7_surface  : SourceFoilRealisticFlat : : rank=third 
-real_flat_source_strip_4_pad_6_surface  : Vertex generation from the surface of the snemo_source_strip_4_pad_6_surface  : SourceFoilRealisticFlat : : rank=third 
-real_flat_source_strip_4_pad_5_surface  : Vertex generation from the surface of the snemo_source_strip_4_pad_5_surface  : SourceFoilRealisticFlat : : rank=third 
-real_flat_source_strip_4_pad_4_surface  : Vertex generation from the surface of the snemo_source_strip_4_pad_4_surface  : SourceFoilRealisticFlat : : rank=third 
-real_flat_source_strip_4_pad_3_surface  : Vertex generation from the surface of the snemo_source_strip_4_pad_3_surface  : SourceFoilRealisticFlat : : rank=third 
-real_flat_source_strip_4_pad_2_surface  : Vertex generation from the surface of the snemo_source_strip_4_pad_2_surface  : SourceFoilRealisticFlat : : rank=third 
-real_flat_source_strip_4_pad_1_surface  : Vertex generation from the surface of the snemo_source_strip_4_pad_1_surface  : SourceFoilRealisticFlat : : rank=third 
-real_flat_source_strip_4_pad_0_surface  : Vertex generation from the surface of the snemo_source_strip_4_pad_0_surface  : SourceFoilRealisticFlat : : rank=third 
-real_flat_source_strip_5_pad_7_surface  : Vertex generation from the surface of the snemo_source_strip_5_pad_7_surface  : SourceFoilRealisticFlat : : rank=third 
-real_flat_source_strip_5_pad_6_surface  : Vertex generation from the surface of the snemo_source_strip_5_pad_6_surface  : SourceFoilRealisticFlat : : rank=third 
-real_flat_source_strip_5_pad_5_surface  : Vertex generation from the surface of the snemo_source_strip_5_pad_5_surface  : SourceFoilRealisticFlat : : rank=third 
-real_flat_source_strip_5_pad_4_surface  : Vertex generation from the surface of the snemo_source_strip_5_pad_4_surface  : SourceFoilRealisticFlat : : rank=third 
-real_flat_source_strip_5_pad_3_surface  : Vertex generation from the surface of the snemo_source_strip_5_pad_3_surface  : SourceFoilRealisticFlat : : rank=third 
-real_flat_source_strip_5_pad_2_surface  : Vertex generation from the surface of the snemo_source_strip_5_pad_2_surface  : SourceFoilRealisticFlat : : rank=third 
-real_flat_source_strip_5_pad_1_surface  : Vertex generation from the surface of the snemo_source_strip_5_pad_1_surface  : SourceFoilRealisticFlat : : rank=third 
-real_flat_source_strip_5_pad_0_surface  : Vertex generation from the surface of the snemo_source_strip_5_pad_0_surface  : SourceFoilRealisticFlat : : rank=third 
-real_flat_source_strip_28_pad_0_surface : Vertex generation from the surface of the snemo_source_strip_28_pad_0_surface : SourceFoilRealisticFlat : : rank=third 
-real_flat_source_strip_35_pad_0_surface : Vertex generation from the surface of the snemo_source_strip_35_pad_0_surface : SourceFoilRealisticFlat : : rank=third
-
-real_flat_source_strip_0_pad_0_bulk  : Vertex generation from the bulk of the snemo_source_strip_0_pad_0_bulk  : SourceFoilRealisticFlat :                       : rank=third
-real_flat_source_strip_1_pad_7_bulk  : Vertex generation from the bulk of the snemo_source_strip_1_pad_7_bulk  : SourceFoilRealisticFlat : if_source_of_se82_dbd : rank=third
-real_flat_source_strip_1_pad_6_bulk  : Vertex generation from the bulk of the snemo_source_strip_1_pad_6_bulk  : SourceFoilRealisticFlat : if_source_of_se82_dbd : rank=third
-real_flat_source_strip_1_pad_5_bulk  : Vertex generation from the bulk of the snemo_source_strip_1_pad_5_bulk  : SourceFoilRealisticFlat : if_source_of_se82_dbd : rank=third
-real_flat_source_strip_1_pad_4_bulk  : Vertex generation from the bulk of the snemo_source_strip_1_pad_4_bulk  : SourceFoilRealisticFlat : if_source_of_se82_dbd : rank=third
-real_flat_source_strip_1_pad_3_bulk  : Vertex generation from the bulk of the snemo_source_strip_1_pad_3_bulk  : SourceFoilRealisticFlat : if_source_of_se82_dbd : rank=third
-real_flat_source_strip_1_pad_2_bulk  : Vertex generation from the bulk of the snemo_source_strip_1_pad_2_bulk  : SourceFoilRealisticFlat : if_source_of_se82_dbd : rank=third
-real_flat_source_strip_1_pad_1_bulk  : Vertex generation from the bulk of the snemo_source_strip_1_pad_1_bulk  : SourceFoilRealisticFlat : if_source_of_se82_dbd : rank=third
-real_flat_source_strip_1_pad_0_bulk  : Vertex generation from the bulk of the snemo_source_strip_1_pad_0_bulk  : SourceFoilRealisticFlat : if_source_of_se82_dbd : rank=third
-real_flat_source_strip_2_pad_0_bulk  : Vertex generation from the bulk of the snemo_source_strip_2_pad_0_bulk  : SourceFoilRealisticFlat : if_source_of_se82_dbd : rank=third
-real_flat_source_strip_3_pad_0_bulk  : Vertex generation from the bulk of the snemo_source_strip_3_pad_0_bulk  : SourceFoilRealisticFlat : if_source_of_se82_dbd : rank=third
-real_flat_source_strip_4_pad_7_bulk  : Vertex generation from the bulk of the snemo_source_strip_4_pad_7_bulk  : SourceFoilRealisticFlat : if_source_of_se82_dbd : rank=third
-real_flat_source_strip_4_pad_6_bulk  : Vertex generation from the bulk of the snemo_source_strip_4_pad_6_bulk  : SourceFoilRealisticFlat : if_source_of_se82_dbd : rank=third
-real_flat_source_strip_4_pad_5_bulk  : Vertex generation from the bulk of the snemo_source_strip_4_pad_5_bulk  : SourceFoilRealisticFlat : if_source_of_se82_dbd : rank=third
-real_flat_source_strip_4_pad_4_bulk  : Vertex generation from the bulk of the snemo_source_strip_4_pad_4_bulk  : SourceFoilRealisticFlat : if_source_of_se82_dbd : rank=third
-real_flat_source_strip_4_pad_3_bulk  : Vertex generation from the bulk of the snemo_source_strip_4_pad_3_bulk  : SourceFoilRealisticFlat : if_source_of_se82_dbd : rank=third
-real_flat_source_strip_4_pad_2_bulk  : Vertex generation from the bulk of the snemo_source_strip_4_pad_2_bulk  : SourceFoilRealisticFlat : if_source_of_se82_dbd : rank=third
-real_flat_source_strip_4_pad_1_bulk  : Vertex generation from the bulk of the snemo_source_strip_4_pad_1_bulk  : SourceFoilRealisticFlat : if_source_of_se82_dbd : rank=third
-real_flat_source_strip_4_pad_0_bulk  : Vertex generation from the bulk of the snemo_source_strip_4_pad_0_bulk  : SourceFoilRealisticFlat : if_source_of_se82_dbd : rank=third
-real_flat_source_strip_5_pad_7_bulk  : Vertex generation from the bulk of the snemo_source_strip_5_pad_7_bulk  : SourceFoilRealisticFlat : if_source_of_se82_dbd : rank=third
-real_flat_source_strip_5_pad_6_bulk  : Vertex generation from the bulk of the snemo_source_strip_5_pad_6_bulk  : SourceFoilRealisticFlat : if_source_of_se82_dbd : rank=third
-real_flat_source_strip_5_pad_5_bulk  : Vertex generation from the bulk of the snemo_source_strip_5_pad_5_bulk  : SourceFoilRealisticFlat : if_source_of_se82_dbd : rank=third
-real_flat_source_strip_5_pad_4_bulk  : Vertex generation from the bulk of the snemo_source_strip_5_pad_4_bulk  : SourceFoilRealisticFlat : if_source_of_se82_dbd : rank=third
-real_flat_source_strip_5_pad_3_bulk  : Vertex generation from the bulk of the snemo_source_strip_5_pad_3_bulk  : SourceFoilRealisticFlat : if_source_of_se82_dbd : rank=third
-real_flat_source_strip_5_pad_2_bulk  : Vertex generation from the bulk of the snemo_source_strip_5_pad_2_bulk  : SourceFoilRealisticFlat : if_source_of_se82_dbd : rank=third
-real_flat_source_strip_5_pad_1_bulk  : Vertex generation from the bulk of the snemo_source_strip_5_pad_1_bulk  : SourceFoilRealisticFlat : if_source_of_se82_dbd : rank=third
-real_flat_source_strip_5_pad_0_bulk  : Vertex generation from the bulk of the snemo_source_strip_5_pad_0_bulk  : SourceFoilRealisticFlat : if_source_of_se82_dbd : rank=third
-real_flat_source_strip_6_pad_7_bulk  : Vertex generation from the bulk of the snemo_source_strip_6_pad_7_bulk  : SourceFoilRealisticFlat : if_source_of_se82_dbd : rank=third
-real_flat_source_strip_6_pad_6_bulk  : Vertex generation from the bulk of the snemo_source_strip_6_pad_6_bulk  : SourceFoilRealisticFlat : if_source_of_se82_dbd : rank=third
-real_flat_source_strip_6_pad_5_bulk  : Vertex generation from the bulk of the snemo_source_strip_6_pad_5_bulk  : SourceFoilRealisticFlat : if_source_of_se82_dbd : rank=third
-real_flat_source_strip_6_pad_4_bulk  : Vertex generation from the bulk of the snemo_source_strip_6_pad_4_bulk  : SourceFoilRealisticFlat : if_source_of_se82_dbd : rank=third
-real_flat_source_strip_6_pad_3_bulk  : Vertex generation from the bulk of the snemo_source_strip_6_pad_3_bulk  : SourceFoilRealisticFlat : if_source_of_se82_dbd : rank=third
-real_flat_source_strip_6_pad_2_bulk  : Vertex generation from the bulk of the snemo_source_strip_6_pad_2_bulk  : SourceFoilRealisticFlat : if_source_of_se82_dbd : rank=third
-real_flat_source_strip_6_pad_1_bulk  : Vertex generation from the bulk of the snemo_source_strip_6_pad_1_bulk  : SourceFoilRealisticFlat : if_source_of_se82_dbd : rank=third
-real_flat_source_strip_6_pad_0_bulk  : Vertex generation from the bulk of the snemo_source_strip_6_pad_0_bulk  : SourceFoilRealisticFlat : if_source_of_se82_dbd : rank=third
-real_flat_source_strip_7_pad_7_bulk  : Vertex generation from the bulk of the snemo_source_strip_7_pad_7_bulk  : SourceFoilRealisticFlat : if_source_of_se82_dbd : rank=third
-real_flat_source_strip_7_pad_6_bulk  : Vertex generation from the bulk of the snemo_source_strip_7_pad_6_bulk  : SourceFoilRealisticFlat : if_source_of_se82_dbd : rank=third
-real_flat_source_strip_7_pad_5_bulk  : Vertex generation from the bulk of the snemo_source_strip_7_pad_5_bulk  : SourceFoilRealisticFlat : if_source_of_se82_dbd : rank=third
-real_flat_source_strip_7_pad_4_bulk  : Vertex generation from the bulk of the snemo_source_strip_7_pad_4_bulk  : SourceFoilRealisticFlat : if_source_of_se82_dbd : rank=third
-real_flat_source_strip_7_pad_3_bulk  : Vertex generation from the bulk of the snemo_source_strip_7_pad_3_bulk  : SourceFoilRealisticFlat : if_source_of_se82_dbd : rank=third
-real_flat_source_strip_7_pad_2_bulk  : Vertex generation from the bulk of the snemo_source_strip_7_pad_2_bulk  : SourceFoilRealisticFlat : if_source_of_se82_dbd : rank=third
-real_flat_source_strip_7_pad_1_bulk  : Vertex generation from the bulk of the snemo_source_strip_7_pad_1_bulk  : SourceFoilRealisticFlat : if_source_of_se82_dbd : rank=third
-real_flat_source_strip_7_pad_0_bulk  : Vertex generation from the bulk of the snemo_source_strip_7_pad_0_bulk  : SourceFoilRealisticFlat : if_source_of_se82_dbd : rank=third
-real_flat_source_strip_8_pad_0_bulk  : Vertex generation from the bulk of the snemo_source_strip_8_pad_0_bulk  : SourceFoilRealisticFlat : if_source_of_se82_dbd : rank=third
-real_flat_source_strip_9_pad_0_bulk  : Vertex generation from the bulk of the snemo_source_strip_9_pad_0_bulk  : SourceFoilRealisticFlat : if_source_of_se82_dbd : rank=third
-real_flat_source_strip_10_pad_7_bulk : Vertex generation from the bulk of the snemo_source_strip_10_pad_7_bulk : SourceFoilRealisticFlat : if_source_of_se82_dbd : rank=third
-real_flat_source_strip_10_pad_6_bulk : Vertex generation from the bulk of the snemo_source_strip_10_pad_6_bulk : SourceFoilRealisticFlat : if_source_of_se82_dbd : rank=third
-real_flat_source_strip_10_pad_5_bulk : Vertex generation from the bulk of the snemo_source_strip_10_pad_5_bulk : SourceFoilRealisticFlat : if_source_of_se82_dbd : rank=third
-real_flat_source_strip_10_pad_4_bulk : Vertex generation from the bulk of the snemo_source_strip_10_pad_4_bulk : SourceFoilRealisticFlat : if_source_of_se82_dbd : rank=third
-real_flat_source_strip_10_pad_3_bulk : Vertex generation from the bulk of the snemo_source_strip_10_pad_3_bulk : SourceFoilRealisticFlat : if_source_of_se82_dbd : rank=third
-real_flat_source_strip_10_pad_2_bulk : Vertex generation from the bulk of the snemo_source_strip_10_pad_2_bulk : SourceFoilRealisticFlat : if_source_of_se82_dbd : rank=third
-real_flat_source_strip_10_pad_1_bulk : Vertex generation from the bulk of the snemo_source_strip_10_pad_1_bulk : SourceFoilRealisticFlat : if_source_of_se82_dbd : rank=third
-real_flat_source_strip_10_pad_0_bulk : Vertex generation from the bulk of the snemo_source_strip_10_pad_0_bulk : SourceFoilRealisticFlat : if_source_of_se82_dbd : rank=third
-real_flat_source_strip_11_pad_7_bulk : Vertex generation from the bulk of the snemo_source_strip_11_pad_7_bulk : SourceFoilRealisticFlat : if_source_of_se82_dbd : rank=third
-real_flat_source_strip_11_pad_6_bulk : Vertex generation from the bulk of the snemo_source_strip_11_pad_6_bulk : SourceFoilRealisticFlat : if_source_of_se82_dbd : rank=third
-real_flat_source_strip_11_pad_5_bulk : Vertex generation from the bulk of the snemo_source_strip_11_pad_5_bulk : SourceFoilRealisticFlat : if_source_of_se82_dbd : rank=third
-real_flat_source_strip_11_pad_4_bulk : Vertex generation from the bulk of the snemo_source_strip_11_pad_4_bulk : SourceFoilRealisticFlat : if_source_of_se82_dbd : rank=third
-real_flat_source_strip_11_pad_3_bulk : Vertex generation from the bulk of the snemo_source_strip_11_pad_3_bulk : SourceFoilRealisticFlat : if_source_of_se82_dbd : rank=third
-real_flat_source_strip_11_pad_2_bulk : Vertex generation from the bulk of the snemo_source_strip_11_pad_2_bulk : SourceFoilRealisticFlat : if_source_of_se82_dbd : rank=third
-real_flat_source_strip_11_pad_1_bulk : Vertex generation from the bulk of the snemo_source_strip_11_pad_1_bulk : SourceFoilRealisticFlat : if_source_of_se82_dbd : rank=third
-real_flat_source_strip_11_pad_0_bulk : Vertex generation from the bulk of the snemo_source_strip_11_pad_0_bulk : SourceFoilRealisticFlat : if_source_of_se82_dbd : rank=third
-real_flat_source_strip_12_pad_7_bulk : Vertex generation from the bulk of the snemo_source_strip_12_pad_7_bulk : SourceFoilRealisticFlat : if_source_of_se82_dbd : rank=third
-real_flat_source_strip_12_pad_6_bulk : Vertex generation from the bulk of the snemo_source_strip_12_pad_6_bulk : SourceFoilRealisticFlat : if_source_of_se82_dbd : rank=third
-real_flat_source_strip_12_pad_5_bulk : Vertex generation from the bulk of the snemo_source_strip_12_pad_5_bulk : SourceFoilRealisticFlat : if_source_of_se82_dbd : rank=third
-real_flat_source_strip_12_pad_4_bulk : Vertex generation from the bulk of the snemo_source_strip_12_pad_4_bulk : SourceFoilRealisticFlat : if_source_of_se82_dbd : rank=third
-real_flat_source_strip_12_pad_3_bulk : Vertex generation from the bulk of the snemo_source_strip_12_pad_3_bulk : SourceFoilRealisticFlat : if_source_of_se82_dbd : rank=third
-real_flat_source_strip_12_pad_2_bulk : Vertex generation from the bulk of the snemo_source_strip_12_pad_2_bulk : SourceFoilRealisticFlat : if_source_of_se82_dbd : rank=third
-real_flat_source_strip_12_pad_1_bulk : Vertex generation from the bulk of the snemo_source_strip_12_pad_1_bulk : SourceFoilRealisticFlat : if_source_of_se82_dbd : rank=third
-real_flat_source_strip_12_pad_0_bulk : Vertex generation from the bulk of the snemo_source_strip_12_pad_0_bulk : SourceFoilRealisticFlat : if_source_of_se82_dbd : rank=third
-real_flat_source_strip_13_pad_7_bulk : Vertex generation from the bulk of the snemo_source_strip_13_pad_7_bulk : SourceFoilRealisticFlat : if_source_of_se82_dbd : rank=third
-real_flat_source_strip_13_pad_6_bulk : Vertex generation from the bulk of the snemo_source_strip_13_pad_6_bulk : SourceFoilRealisticFlat : if_source_of_se82_dbd : rank=third
-real_flat_source_strip_13_pad_5_bulk : Vertex generation from the bulk of the snemo_source_strip_13_pad_5_bulk : SourceFoilRealisticFlat : if_source_of_se82_dbd : rank=third
-real_flat_source_strip_13_pad_4_bulk : Vertex generation from the bulk of the snemo_source_strip_13_pad_4_bulk : SourceFoilRealisticFlat : if_source_of_se82_dbd : rank=third
-real_flat_source_strip_13_pad_3_bulk : Vertex generation from the bulk of the snemo_source_strip_13_pad_3_bulk : SourceFoilRealisticFlat : if_source_of_se82_dbd : rank=third
-real_flat_source_strip_13_pad_2_bulk : Vertex generation from the bulk of the snemo_source_strip_13_pad_2_bulk : SourceFoilRealisticFlat : if_source_of_se82_dbd : rank=third
-real_flat_source_strip_13_pad_1_bulk : Vertex generation from the bulk of the snemo_source_strip_13_pad_1_bulk : SourceFoilRealisticFlat : if_source_of_se82_dbd : rank=third
-real_flat_source_strip_13_pad_0_bulk : Vertex generation from the bulk of the snemo_source_strip_13_pad_0_bulk : SourceFoilRealisticFlat : if_source_of_se82_dbd : rank=third
-real_flat_source_strip_14_pad_0_bulk : Vertex generation from the bulk of the snemo_source_strip_14_pad_0_bulk : SourceFoilRealisticFlat : if_source_of_se82_dbd : rank=third
-real_flat_source_strip_15_pad_0_bulk : Vertex generation from the bulk of the snemo_source_strip_15_pad_0_bulk : SourceFoilRealisticFlat : if_source_of_se82_dbd : rank=third
-real_flat_source_strip_16_pad_7_bulk : Vertex generation from the bulk of the snemo_source_strip_16_pad_7_bulk : SourceFoilRealisticFlat : if_source_of_se82_dbd : rank=third
-real_flat_source_strip_16_pad_6_bulk : Vertex generation from the bulk of the snemo_source_strip_16_pad_6_bulk : SourceFoilRealisticFlat : if_source_of_se82_dbd : rank=third
-real_flat_source_strip_16_pad_5_bulk : Vertex generation from the bulk of the snemo_source_strip_16_pad_5_bulk : SourceFoilRealisticFlat : if_source_of_se82_dbd : rank=third
-real_flat_source_strip_16_pad_4_bulk : Vertex generation from the bulk of the snemo_source_strip_16_pad_4_bulk : SourceFoilRealisticFlat : if_source_of_se82_dbd : rank=third
-real_flat_source_strip_16_pad_3_bulk : Vertex generation from the bulk of the snemo_source_strip_16_pad_3_bulk : SourceFoilRealisticFlat : if_source_of_se82_dbd : rank=third
-real_flat_source_strip_16_pad_2_bulk : Vertex generation from the bulk of the snemo_source_strip_16_pad_2_bulk : SourceFoilRealisticFlat : if_source_of_se82_dbd : rank=third
-real_flat_source_strip_16_pad_1_bulk : Vertex generation from the bulk of the snemo_source_strip_16_pad_1_bulk : SourceFoilRealisticFlat : if_source_of_se82_dbd : rank=third
-real_flat_source_strip_16_pad_0_bulk : Vertex generation from the bulk of the snemo_source_strip_16_pad_0_bulk : SourceFoilRealisticFlat : if_source_of_se82_dbd : rank=third
-real_flat_source_strip_17_pad_7_bulk : Vertex generation from the bulk of the snemo_source_strip_17_pad_7_bulk : SourceFoilRealisticFlat : if_source_of_se82_dbd : rank=third
-real_flat_source_strip_17_pad_6_bulk : Vertex generation from the bulk of the snemo_source_strip_17_pad_6_bulk : SourceFoilRealisticFlat : if_source_of_se82_dbd : rank=third
-real_flat_source_strip_17_pad_5_bulk : Vertex generation from the bulk of the snemo_source_strip_17_pad_5_bulk : SourceFoilRealisticFlat : if_source_of_se82_dbd : rank=third
-real_flat_source_strip_17_pad_4_bulk : Vertex generation from the bulk of the snemo_source_strip_17_pad_4_bulk : SourceFoilRealisticFlat : if_source_of_se82_dbd : rank=third
-real_flat_source_strip_17_pad_3_bulk : Vertex generation from the bulk of the snemo_source_strip_17_pad_3_bulk : SourceFoilRealisticFlat : if_source_of_se82_dbd : rank=third
-real_flat_source_strip_17_pad_2_bulk : Vertex generation from the bulk of the snemo_source_strip_17_pad_2_bulk : SourceFoilRealisticFlat : if_source_of_se82_dbd : rank=third
-real_flat_source_strip_17_pad_1_bulk : Vertex generation from the bulk of the snemo_source_strip_17_pad_1_bulk : SourceFoilRealisticFlat : if_source_of_se82_dbd : rank=third
-real_flat_source_strip_17_pad_0_bulk : Vertex generation from the bulk of the snemo_source_strip_17_pad_0_bulk : SourceFoilRealisticFlat : if_source_of_se82_dbd : rank=third
-real_flat_source_strip_18_pad_7_bulk : Vertex generation from the bulk of the snemo_source_strip_18_pad_7_bulk : SourceFoilRealisticFlat : if_source_of_se82_dbd : rank=third
-real_flat_source_strip_18_pad_6_bulk : Vertex generation from the bulk of the snemo_source_strip_18_pad_6_bulk : SourceFoilRealisticFlat : if_source_of_se82_dbd : rank=third
-real_flat_source_strip_18_pad_5_bulk : Vertex generation from the bulk of the snemo_source_strip_18_pad_5_bulk : SourceFoilRealisticFlat : if_source_of_se82_dbd : rank=third
-real_flat_source_strip_18_pad_4_bulk : Vertex generation from the bulk of the snemo_source_strip_18_pad_4_bulk : SourceFoilRealisticFlat : if_source_of_se82_dbd : rank=third
-real_flat_source_strip_18_pad_3_bulk : Vertex generation from the bulk of the snemo_source_strip_18_pad_3_bulk : SourceFoilRealisticFlat : if_source_of_se82_dbd : rank=third
-real_flat_source_strip_18_pad_2_bulk : Vertex generation from the bulk of the snemo_source_strip_18_pad_2_bulk : SourceFoilRealisticFlat : if_source_of_se82_dbd : rank=third
-real_flat_source_strip_18_pad_1_bulk : Vertex generation from the bulk of the snemo_source_strip_18_pad_1_bulk : SourceFoilRealisticFlat : if_source_of_se82_dbd : rank=third
-real_flat_source_strip_18_pad_0_bulk : Vertex generation from the bulk of the snemo_source_strip_18_pad_0_bulk : SourceFoilRealisticFlat : if_source_of_se82_dbd : rank=third
-real_flat_source_strip_19_pad_7_bulk : Vertex generation from the bulk of the snemo_source_strip_19_pad_7_bulk : SourceFoilRealisticFlat : if_source_of_se82_dbd : rank=third
-real_flat_source_strip_19_pad_6_bulk : Vertex generation from the bulk of the snemo_source_strip_19_pad_6_bulk : SourceFoilRealisticFlat : if_source_of_se82_dbd : rank=third
-real_flat_source_strip_19_pad_5_bulk : Vertex generation from the bulk of the snemo_source_strip_19_pad_5_bulk : SourceFoilRealisticFlat : if_source_of_se82_dbd : rank=third
-real_flat_source_strip_19_pad_4_bulk : Vertex generation from the bulk of the snemo_source_strip_19_pad_4_bulk : SourceFoilRealisticFlat : if_source_of_se82_dbd : rank=third
-real_flat_source_strip_19_pad_3_bulk : Vertex generation from the bulk of the snemo_source_strip_19_pad_3_bulk : SourceFoilRealisticFlat : if_source_of_se82_dbd : rank=third
-real_flat_source_strip_19_pad_2_bulk : Vertex generation from the bulk of the snemo_source_strip_19_pad_2_bulk : SourceFoilRealisticFlat : if_source_of_se82_dbd : rank=third
-real_flat_source_strip_19_pad_1_bulk : Vertex generation from the bulk of the snemo_source_strip_19_pad_1_bulk : SourceFoilRealisticFlat : if_source_of_se82_dbd : rank=third
-real_flat_source_strip_19_pad_0_bulk : Vertex generation from the bulk of the snemo_source_strip_19_pad_0_bulk : SourceFoilRealisticFlat : if_source_of_se82_dbd : rank=third
-real_flat_source_strip_20_pad_0_bulk : Vertex generation from the bulk of the snemo_source_strip_20_pad_0_bulk : SourceFoilRealisticFlat : if_source_of_se82_dbd : rank=third
-real_flat_source_strip_21_pad_0_bulk : Vertex generation from the bulk of the snemo_source_strip_21_pad_0_bulk : SourceFoilRealisticFlat : if_source_of_se82_dbd : rank=third
-real_flat_source_strip_22_pad_0_bulk : Vertex generation from the bulk of the snemo_source_strip_22_pad_0_bulk : SourceFoilRealisticFlat : if_source_of_se82_dbd : rank=third
-real_flat_source_strip_23_pad_0_bulk : Vertex generation from the bulk of the snemo_source_strip_23_pad_0_bulk : SourceFoilRealisticFlat : if_source_of_se82_dbd : rank=third
-real_flat_source_strip_24_pad_0_bulk : Vertex generation from the bulk of the snemo_source_strip_24_pad_0_bulk : SourceFoilRealisticFlat : if_source_of_se82_dbd : rank=third
-real_flat_source_strip_25_pad_0_bulk : Vertex generation from the bulk of the snemo_source_strip_25_pad_0_bulk : SourceFoilRealisticFlat : if_source_of_se82_dbd : rank=third
-real_flat_source_strip_26_pad_0_bulk : Vertex generation from the bulk of the snemo_source_strip_26_pad_0_bulk : SourceFoilRealisticFlat : if_source_of_se82_dbd : rank=third
-real_flat_source_strip_27_pad_0_bulk : Vertex generation from the bulk of the snemo_source_strip_27_pad_0_bulk : SourceFoilRealisticFlat : if_source_of_se82_dbd : rank=third
-real_flat_source_strip_28_pad_0_bulk : Vertex generation from the bulk of the snemo_source_strip_28_pad_0_bulk : SourceFoilRealisticFlat : if_source_of_se82_dbd : rank=third
-real_flat_source_strip_29_pad_7_bulk : Vertex generation from the bulk of the snemo_source_strip_29_pad_7_bulk : SourceFoilRealisticFlat : if_source_of_se82_dbd : rank=third
-real_flat_source_strip_29_pad_6_bulk : Vertex generation from the bulk of the snemo_source_strip_29_pad_6_bulk : SourceFoilRealisticFlat : if_source_of_se82_dbd : rank=third
-real_flat_source_strip_29_pad_5_bulk : Vertex generation from the bulk of the snemo_source_strip_29_pad_5_bulk : SourceFoilRealisticFlat : if_source_of_se82_dbd : rank=third
-real_flat_source_strip_29_pad_4_bulk : Vertex generation from the bulk of the snemo_source_strip_29_pad_4_bulk : SourceFoilRealisticFlat : if_source_of_se82_dbd : rank=third
-real_flat_source_strip_29_pad_3_bulk : Vertex generation from the bulk of the snemo_source_strip_29_pad_3_bulk : SourceFoilRealisticFlat : if_source_of_se82_dbd : rank=third
-real_flat_source_strip_29_pad_2_bulk : Vertex generation from the bulk of the snemo_source_strip_29_pad_2_bulk : SourceFoilRealisticFlat : if_source_of_se82_dbd : rank=third
-real_flat_source_strip_29_pad_1_bulk : Vertex generation from the bulk of the snemo_source_strip_29_pad_1_bulk : SourceFoilRealisticFlat : if_source_of_se82_dbd : rank=third
-real_flat_source_strip_29_pad_0_bulk : Vertex generation from the bulk of the snemo_source_strip_29_pad_0_bulk : SourceFoilRealisticFlat : if_source_of_se82_dbd : rank=third
-real_flat_source_strip_30_pad_7_bulk : Vertex generation from the bulk of the snemo_source_strip_30_pad_7_bulk : SourceFoilRealisticFlat : if_source_of_se82_dbd : rank=third
-real_flat_source_strip_30_pad_6_bulk : Vertex generation from the bulk of the snemo_source_strip_30_pad_6_bulk : SourceFoilRealisticFlat : if_source_of_se82_dbd : rank=third
-real_flat_source_strip_30_pad_5_bulk : Vertex generation from the bulk of the snemo_source_strip_30_pad_5_bulk : SourceFoilRealisticFlat : if_source_of_se82_dbd : rank=third
-real_flat_source_strip_30_pad_4_bulk : Vertex generation from the bulk of the snemo_source_strip_30_pad_4_bulk : SourceFoilRealisticFlat : if_source_of_se82_dbd : rank=third
-real_flat_source_strip_30_pad_3_bulk : Vertex generation from the bulk of the snemo_source_strip_30_pad_3_bulk : SourceFoilRealisticFlat : if_source_of_se82_dbd : rank=third
-real_flat_source_strip_30_pad_2_bulk : Vertex generation from the bulk of the snemo_source_strip_30_pad_2_bulk : SourceFoilRealisticFlat : if_source_of_se82_dbd : rank=third
-real_flat_source_strip_30_pad_1_bulk : Vertex generation from the bulk of the snemo_source_strip_30_pad_1_bulk : SourceFoilRealisticFlat : if_source_of_se82_dbd : rank=third
-real_flat_source_strip_30_pad_0_bulk : Vertex generation from the bulk of the snemo_source_strip_30_pad_0_bulk : SourceFoilRealisticFlat : if_source_of_se82_dbd : rank=third
-real_flat_source_strip_31_pad_0_bulk : Vertex generation from the bulk of the snemo_source_strip_31_pad_0_bulk : SourceFoilRealisticFlat : if_source_of_se82_dbd : rank=third
-real_flat_source_strip_32_pad_0_bulk : Vertex generation from the bulk of the snemo_source_strip_32_pad_0_bulk : SourceFoilRealisticFlat : if_source_of_se82_dbd : rank=third
-real_flat_source_strip_33_pad_0_bulk : Vertex generation from the bulk of the snemo_source_strip_33_pad_0_bulk : SourceFoilRealisticFlat : if_source_of_se82_dbd : rank=third
-real_flat_source_strip_34_pad_0_bulk : Vertex generation from the bulk of the snemo_source_strip_34_pad_0_bulk : SourceFoilRealisticFlat : if_source_of_se82_dbd : rank=third
-real_flat_source_strip_35_pad_0_bulk : Vertex generation from the bulk of the snemo_source_strip_35_pad_0_bulk : SourceFoilRealisticFlat :                       : rank=third
->>>>>>> b267b0ec
 
 # end