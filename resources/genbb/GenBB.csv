<<<<<<< HEAD
Ca48.0nubb   : Neutrinoless double beta decay of Ca-48, 0nubb(mn) : DBD/Ca48 : : rank=highlight 
Ca48.2nubb   : Two neutrino double beta decay of Ca-48, 2nubb     : DBD/Ca48 : :  
Ca48.0nubbM1 : Neutrinoless double beta decay of Ca-48, 0nubbM1   : DBD/Ca48 : :  
Ca48.0nubbM2 : Neutrinoless double beta decay of Ca-48, 0nubbM2   : DBD/Ca48 : :  
Ca48.2nubb_2.9MeV         : Two neutrino double beta decay of Ca-48, 2nubb (E > 2.9 MeV)                 : DBD/Ca48 : : rank=second 
=======
# This file contains the list of primary particles generators supported
# by the Falaise simulation setup as implemented in the Bayeux-basesd
# variant configuration system.
#
# Format:
# * Blank lines and lines starting with '#' are ignored.
# * CSV layout:
#   - Column 1 : name of the primary particles generator
#   - Column 2 : single line description of the primary particles generator
#   - Column 3 : name of the variant group of options for setting long range deopendencies in the general variant system
#   - Column 4 : local variant triggered by the generator if selected
#   - Column 5 : metadata (specification of the display rank for the GUI)
#
# Some specific *variant groups* ("DBD/Se82", "Background", "Calibration"...)
# are thus specified (third column) in order to define long range dependencies between
# variant options in distinct variant registries ("geometry", "primaries") and also
# help the layout of the GUI.
# 
# The fourth column contains the name of the local variant (if any) which is
# automatically triggered by the selection of the generator.
#
# In some case, a specific rank (fifth column) is provided for the variant GUI.
#
# The list is splitted with different informal blocks of various topics (DBD, Background...).

############################
# BxDecay0 - DBD processes #
############################

### Ca48 ###
Ca48.0nubb                : Neutrinoless double beta decay of Ca-48, 0nubb(mn)                           : DBD/Ca48 : : rank=second
>>>>>>> 27bea58d
Ca48.0nubb_rhc_lambda_0   : Neutrinoless double beta decay of Ca-48, 0nubb(rhc-lambda) 0+ -> 0+ {2n}     : DBD/Ca48 : : rank=second 
Ca48.0nubb_rhc_lambda_0_2 : Neutrinoless double beta decay of Ca-48, 0nubb(rhc-lambda) 0+ -> 0+, 2+ {N*} : DBD/Ca48 : : rank=second 
Ca48.2nubb                : Two neutrino double beta decay of Ca-48, 2nubb                               : DBD/Ca48 : : rank=second
Ca48.2nubb_2.9MeV         : Two neutrino double beta decay of Ca-48, 2nubb (E > 2.9 MeV)                 : DBD/Ca48 : : rank=second 
Ca48.0nubbM1              : Neutrinoless double beta decay of Ca-48, 0nubbM1                             : DBD/Ca48 : : rank=second 
Ca48.0nubbM2              : Neutrinoless double beta decay of Ca-48, 0nubbM2                             : DBD/Ca48 : : rank=second 

### Se82 ###
Se82.0nubb                : Neutrinoless double beta decay of Se-82, 0nubb(mn) : DBD/Se82 : : rank=highlight
Se82.0nubb_rhc_lambda     : Neutrinoless double beta decay of Se-82, 0nubb(rhc-lambda) 0+ -> 0+ {2n}     : DBD/Se82 : : rank=first  
Se82.0nubb_rhc_lambda_0_2 : Neutrinoless double beta decay of Se-82, 0nubb(rhc-lambda) 0+ -> 0+, 2+ {N*} : DBD/Se82 : : rank=first  
Se82.2nubb                : Two neutrino double beta decay of Se-82, 2nubb     : DBD/Se82 : : rank=highlight 
Se82.0nubbM1              : Neutrinoless double beta decay of Se-82, 0nubbM1   : DBD/Se82 : : rank=highlight 
Se82.0nubbM2              : Neutrinoless double beta decay of Se-82, 0nubbM2   : DBD/Se82 : : rank=first
Se82.2nubb_2MeV           : Two neutrino double beta decay of Se-82, 2nubb     : DBD/Se82 : : rank=first

### Mo100 ###
Mo100.0nubb                : Neutrinoless double beta decay of Mo-100, 0nubb(mn) : DBD/Mo100 : : rank=second 
Mo100.0nubb_rhc_lambda_0   : Neutrinoless double beta decay of Mo-100, 0nubb(rhc-lambda) 0+ -> 0+ {2n}     : DBD/Mo100 : : rank=second 
Mo100.0nubb_rhc_lambda_0_2 : Neutrinoless double beta decay of Mo-100, 0nubb(rhc-lambda) 0+ -> 0+, 2+ {N*} : DBD/Mo100 : : rank=second 
Mo100.2nubb                : Two neutrino double beta decay of Mo-100, 2nubb     : DBD/Mo100 : : rank=second
Mo100.0nubbM1              : Neutrinoless double beta decay of Mo-100, 0nubbM1   : DBD/Mo100 : : rank=second
Mo100.0nubbM2              : Neutrinoless double beta decay of Mo-100, 0nubbM2   : DBD/Mo100 : : rank=second

### Sn124 ###
Sn124.0nubb   : Neutrinoless double beta decay of Sn-124, 0nubb(mn) : DBD/Sn124 : : rank=second 
Sn124.2nubb   : Two neutrino double beta decay of Sn-124, 2nubb     : DBD/Sn124 : : rank=second 

<<<<<<< HEAD
Mo100.0nubb   : Neutrinoless double beta decay of Mo-100, 0nubb(mn) : DBD/Mo100 : : rank=second 
Mo100.2nubb   : Two neutrino double beta decay of Mo-100, 2nubb     : DBD/Mo100 : : rank=second
Mo100.0nubbM1 : Neutrinoless double beta decay of Mo-100, 0nubbM1   : DBD/Mo100 : : rank=second
Mo100.0nubbM2 : Neutrinoless double beta decay of Mo-100, 0nubbM2   : DBD/Mo100 : : 
Mo100.0nubb_rhc_lambda_0   : Neutrinoless double beta decay of Mo-100, 0nubb(rhc-lambda) 0+ -> 0+ {2n}     : DBD/Mo100 :  : rank=second 
Mo100.0nubb_rhc_lambda_0_2 : Neutrinoless double beta decay of Mo-100, 0nubb(rhc-lambda) 0+ -> 0+, 2+ {N*} : DBD/Mo100 :  : rank=second

Nd150.0nubb   : Neutrinoless double beta decay of Nd-150, 0nubb(mn) : DBD/Nd150 : : rank=highlight 
Nd150.2nubb   : Two neutrino double beta decay of Nd-150, 2nubb     : DBD/Nd150 : : 
Nd150.0nubbM1 : Neutrinoless double beta decay of Nd-150, 0nubbM1   : DBD/Nd150 : : 
Nd150.0nubbM2 : Neutrinoless double beta decay of Nd-150, 0nubbM2   : DBD/Nd150 : : 
Nd150.2nubb_2.2MeV         : Two neutrino double beta decay of Nd-150, 2nubb (E > 2.2 MeV)                 : DBD/Nd150 : 
Nd150.0nubb_rhc_lambda_0   : Neutrinoless double beta decay of Nd-150, 0nubb(rhc-lambda) 0+ -> 0+ {2n}     : DBD/Nd150 : 
Nd150.0nubb_rhc_lambda_0_2 : Neutrinoless double beta decay of Nd-150, 0nubb(rhc-lambda) 0+ -> 0+, 2+ {N*} : DBD/Nd150 : 

Sn124.0nubb : Neutrinoless double beta decay of Sn-124, 0nubb(mn) : DBD/Sn124 : : rank=second
Sn124.2nubb : Two neutrino double beta decay of Sn-124, 2nubb     : DBD/Sn124 : : rank=second

Ac228 : Ac-228 decay : Background : :
Th234 : Th-234 decay : Background : :
Tl207 : Tl-207 decay : Background : :
Tl208 : Tl-208 decay : Background : : rank=highlight
Bi214 : Bi-214 decay : Background : : rank=highlight
Bi212 : Bi-212 decay : Background : :
Bi210 : Bi-210 decay : Background : :
Bi214_Po214 : Bi-214/Po-214 decay : Background : : rank=highlight 
Bi212_Po212 : Bi-212/Po-212 decay : Background : : rank=highlight
Pa234m      : Pa-234m decay       : Background : : rank=second
K40   : K-40 decay   : Background : : rank=highlight
Y90   : Y-90 decay   : Background : : rank=second
Sr90  : Sr-90 decay  : Background : : rank=second
Pa231 : Pa-231 decay : Background : : rank=second
Eu152 : Eu-152 decay : Background : : rank=second
Eu154 : Eu-154 decay : Background : : rank=second
Pb210 : Pb-210 decay : Background : : rank=second
Pb211 : Pb-211 decay : Background : : rank=second
Pb212 : Pb-212 decay : Background : : rank=second
Pb214 : Pb-214 decay : Background : : rank=second
Ra226 : Ra-226 decay : Background : : rank=second
Rh106 : Rh106 decay  : Background : : rank=second

Co60  : Co-60 decay  : Calibration : :
Bi207 : Bi-207 decay : Calibration : : rank=highlight
Am241 : Am-241 decay : Calibration : : rank=second
Na22  : Na-22 decay  : Calibration : : rank=first
Mn54  : Mn-54 decay  : Calibration : : rank=second
Cs137 : Cs-137 decay : Calibration : : rank=second

electron.20keV  : Electron with monokinetic energy @ 20 keV  : Miscellaneous : : rank=second
electron.50keV  : Electron with monokinetic energy @ 50 keV  : Miscellaneous : : rank=second
electron.100keV : Electron with monokinetic energy @ 100 keV : Miscellaneous : : rank=second
electron.200keV : Electron with monokinetic energy @ 200 keV : Miscellaneous : : rank=second
electron.500keV : Electron with monokinetic energy @ 500 keV : Miscellaneous : : rank=second
electron.1MeV   : Electron with monokinetic energy @ 1 MeV   : Miscellaneous : :
electron.2MeV   : Electron with monokinetic energy @ 2 MeV   : Miscellaneous : : rank=second
electron.3MeV   : Electron with monokinetic energy @ 3 MeV   : Miscellaneous : : rank=second
electron.50-2000keV_flat : Electron with energy in the [50keV-2MeV] range : Miscellaneous : : rank=second

gamma.20keV   : Gamma with monokinetic energy @ 20 keV    : Miscellaneous : : rank=second
gamma.50keV   : Gamma with monokinetic energy @ 50 keV    : Miscellaneous : : rank=second
gamma.100keV  : Gamma with monokinetic energy @ 100 keV   : Miscellaneous : : rank=second 
gamma.500keV  : Gamma with monokinetic energy @ 500 keV   : Miscellaneous : : rank=second
gamma.1MeV    : Gamma with monokinetic energy @ 1 MeV     : Miscellaneous : : rank=second
gamma.2MeV    : Gamma with monokinetic energy @ 2 MeV     : Miscellaneous : : rank=second
gamma.2615keV : Gamma with monokinetic energy @ 2.615 MeV : Miscellaneous : :

versatile_generator      : Single particle generator with monokinetic energy       : User : if_versatile      : rank=second
flat_versatile_generator : Single particle generator with flat energy distribution : User : if_flat_versatile : rank=second
tweakable_generator      : Broadly tweakable single particle generator             : User : if_tweakable      : rank=highlight
=======
### Nd150 ###
Nd150.0nubb                : Neutrinoless double beta decay of Nd-150, 0nubb(mn)                           : DBD/Nd150 : : rank=second
Nd150.0nubb_rhc_lambda_0   : Neutrinoless double beta decay of Nd-150, 0nubb(rhc-lambda) 0+ -> 0+ {2n}     : DBD/Nd150 : : rank=second 
Nd150.0nubb_rhc_lambda_0_2 : Neutrinoless double beta decay of Nd-150, 0nubb(rhc-lambda) 0+ -> 0+, 2+ {N*} : DBD/Nd150 : : rank=second
Nd150.2nubb                : Two neutrino double beta decay of Nd-150, 2nubb                               : DBD/Nd150 : : rank=second
Nd150.2nubb_2.2MeV         : Two neutrino double beta decay of Nd-150, 2nubb (E > 2.2 MeV)                 : DBD/Nd150 : : rank=second
Nd150.0nubbM1              : Neutrinoless double beta decay of Nd-150, 0nubbM1                             : DBD/Nd150 : : rank=second
Nd150.0nubbM2              : Neutrinoless double beta decay of Nd-150, 0nubbM2                             : DBD/Nd150 : : rank=second

##########################
# BxDecay0 - Backgrounds #
##########################

### Radiocontaminants ###
Ac228 : Ac-228 decay : Background : : rank=second 
Th234 : Th-234 decay : Background : : rank=second 
Tl207 : Tl-207 decay : Background : : rank=second 
Tl208 : Tl-208 decay : Background : 
Bi214 : Bi-214 decay : Background : 
Bi212 : Bi-212 decay : Background : : rank=second 
Bi210 : Bi-210 decay : Background : : rank=second
Bi214_Po214 : Bi-214/Po-214 decay : Background : 
Bi212_Po212 : Bi-212/Po-212 decay : Background : 
Pa234m : Pa-234m decay : Background : 
K40   : K-40 decay   : Background : 
Y90   : Y-90 decay   : Background : 
Sr90  : Sr-90 decay  : Background : 
Pa231 : Pa-231 decay : Background : : rank=second 
Eu152 : Eu-152 decay : Background : : rank=second
Eu154 : Eu-154 decay : Background : : rank=second 
Pb210 : Pb-210 decay : Background : 
Pb211 : Pb-211 decay : Background : : rank=second
Pb212 : Pb-212 decay : Background : : rank=second
Pb214 : Pb-214 decay : Background : : rank=second
Ra226 : Ra-226 decay : Background : : rank=second
Rh106 : Rh106 decay  : Background : : rank=second
Cs137 : Cs-137 decay : Background : : rank=second

### Calibration sources ###
Bi207 : Bi-207 decay : Calibration : : rank=highlight 
Na22  : Na-22 decay  : Calibration : : rank=second
Mn54  : Mn-54 decay  : Calibration : : rank=second
Co60  : Co-60 decay  : Calibration : : rank=second 
Am241 : Am-241 decay : Calibration : : rank=second

##############################
# Genbb - Special generators #
##############################

### Single particles ###
electron.20keV  : Electron with monokinetic energy @ 20 keV  : Miscellaneous : : rank=second 
electron.50keV  : Electron with monokinetic energy @ 50 keV  : Miscellaneous : : rank=second  
electron.100keV : Electron with monokinetic energy @ 100 keV : Miscellaneous : : rank=second 
electron.200keV : Electron with monokinetic energy @ 200 keV : Miscellaneous : : rank=second 
electron.500keV : Electron with monokinetic energy @ 500 keV : Miscellaneous : : rank=second 
electron.1MeV   : Electron with monokinetic energy @ 1 MeV   : Miscellaneous : : rank=first 
electron.2MeV   : Electron with monokinetic energy @ 2 MeV   : Miscellaneous : : rank=second 
electron.3MeV   : Electron with monokinetic energy @ 3 MeV   : Miscellaneous : : rank=second 
electron.50-2000keV_flat : Electron with energy in the [50keV-2MeV] range : Miscellaneous : : rank=second 
gamma.20keV   : Gamma with monokinetic energy @ 20 keV    : Miscellaneous : : rank=second 
gamma.50keV   : Gamma with monokinetic energy @ 50 keV    : Miscellaneous : : rank=second 
gamma.100keV  : Gamma with monokinetic energy @ 100 keV   : Miscellaneous : : rank=second 
gamma.500keV  : Gamma with monokinetic energy @ 500 keV   : Miscellaneous : : rank=second 
gamma.1MeV    : Gamma with monokinetic energy @ 1 MeV     : Miscellaneous : : rank=first 
gamma.2MeV    : Gamma with monokinetic energy @ 2 MeV     : Miscellaneous : : rank=second 
gamma.2615keV : Gamma with monokinetic energy @ 2.615 MeV : Miscellaneous : 

### Generic generators ###
# Note: The selection of such parametric particles generators triggers the choice of additional options
versatile_generator      : Single particle generator with monokinetic energy       : User : if_versatile      : rank=second 
flat_versatile_generator : Single particle generator with flat energy distribution : User : if_flat_versatile : rank=second 
tweakable_generator      : Broadly tweakable single particle generator             : User : if_tweakable      : rank=second 

>>>>>>> 27bea58d

# end<|MERGE_RESOLUTION|>--- conflicted
+++ resolved
@@ -1,10 +1,3 @@
-<<<<<<< HEAD
-Ca48.0nubb   : Neutrinoless double beta decay of Ca-48, 0nubb(mn) : DBD/Ca48 : : rank=highlight 
-Ca48.2nubb   : Two neutrino double beta decay of Ca-48, 2nubb     : DBD/Ca48 : :  
-Ca48.0nubbM1 : Neutrinoless double beta decay of Ca-48, 0nubbM1   : DBD/Ca48 : :  
-Ca48.0nubbM2 : Neutrinoless double beta decay of Ca-48, 0nubbM2   : DBD/Ca48 : :  
-Ca48.2nubb_2.9MeV         : Two neutrino double beta decay of Ca-48, 2nubb (E > 2.9 MeV)                 : DBD/Ca48 : : rank=second 
-=======
 # This file contains the list of primary particles generators supported
 # by the Falaise simulation setup as implemented in the Bayeux-basesd
 # variant configuration system.
@@ -36,7 +29,6 @@
 
 ### Ca48 ###
 Ca48.0nubb                : Neutrinoless double beta decay of Ca-48, 0nubb(mn)                           : DBD/Ca48 : : rank=second
->>>>>>> 27bea58d
 Ca48.0nubb_rhc_lambda_0   : Neutrinoless double beta decay of Ca-48, 0nubb(rhc-lambda) 0+ -> 0+ {2n}     : DBD/Ca48 : : rank=second 
 Ca48.0nubb_rhc_lambda_0_2 : Neutrinoless double beta decay of Ca-48, 0nubb(rhc-lambda) 0+ -> 0+, 2+ {N*} : DBD/Ca48 : : rank=second 
 Ca48.2nubb                : Two neutrino double beta decay of Ca-48, 2nubb                               : DBD/Ca48 : : rank=second
@@ -65,77 +57,6 @@
 Sn124.0nubb   : Neutrinoless double beta decay of Sn-124, 0nubb(mn) : DBD/Sn124 : : rank=second 
 Sn124.2nubb   : Two neutrino double beta decay of Sn-124, 2nubb     : DBD/Sn124 : : rank=second 
 
-<<<<<<< HEAD
-Mo100.0nubb   : Neutrinoless double beta decay of Mo-100, 0nubb(mn) : DBD/Mo100 : : rank=second 
-Mo100.2nubb   : Two neutrino double beta decay of Mo-100, 2nubb     : DBD/Mo100 : : rank=second
-Mo100.0nubbM1 : Neutrinoless double beta decay of Mo-100, 0nubbM1   : DBD/Mo100 : : rank=second
-Mo100.0nubbM2 : Neutrinoless double beta decay of Mo-100, 0nubbM2   : DBD/Mo100 : : 
-Mo100.0nubb_rhc_lambda_0   : Neutrinoless double beta decay of Mo-100, 0nubb(rhc-lambda) 0+ -> 0+ {2n}     : DBD/Mo100 :  : rank=second 
-Mo100.0nubb_rhc_lambda_0_2 : Neutrinoless double beta decay of Mo-100, 0nubb(rhc-lambda) 0+ -> 0+, 2+ {N*} : DBD/Mo100 :  : rank=second
-
-Nd150.0nubb   : Neutrinoless double beta decay of Nd-150, 0nubb(mn) : DBD/Nd150 : : rank=highlight 
-Nd150.2nubb   : Two neutrino double beta decay of Nd-150, 2nubb     : DBD/Nd150 : : 
-Nd150.0nubbM1 : Neutrinoless double beta decay of Nd-150, 0nubbM1   : DBD/Nd150 : : 
-Nd150.0nubbM2 : Neutrinoless double beta decay of Nd-150, 0nubbM2   : DBD/Nd150 : : 
-Nd150.2nubb_2.2MeV         : Two neutrino double beta decay of Nd-150, 2nubb (E > 2.2 MeV)                 : DBD/Nd150 : 
-Nd150.0nubb_rhc_lambda_0   : Neutrinoless double beta decay of Nd-150, 0nubb(rhc-lambda) 0+ -> 0+ {2n}     : DBD/Nd150 : 
-Nd150.0nubb_rhc_lambda_0_2 : Neutrinoless double beta decay of Nd-150, 0nubb(rhc-lambda) 0+ -> 0+, 2+ {N*} : DBD/Nd150 : 
-
-Sn124.0nubb : Neutrinoless double beta decay of Sn-124, 0nubb(mn) : DBD/Sn124 : : rank=second
-Sn124.2nubb : Two neutrino double beta decay of Sn-124, 2nubb     : DBD/Sn124 : : rank=second
-
-Ac228 : Ac-228 decay : Background : :
-Th234 : Th-234 decay : Background : :
-Tl207 : Tl-207 decay : Background : :
-Tl208 : Tl-208 decay : Background : : rank=highlight
-Bi214 : Bi-214 decay : Background : : rank=highlight
-Bi212 : Bi-212 decay : Background : :
-Bi210 : Bi-210 decay : Background : :
-Bi214_Po214 : Bi-214/Po-214 decay : Background : : rank=highlight 
-Bi212_Po212 : Bi-212/Po-212 decay : Background : : rank=highlight
-Pa234m      : Pa-234m decay       : Background : : rank=second
-K40   : K-40 decay   : Background : : rank=highlight
-Y90   : Y-90 decay   : Background : : rank=second
-Sr90  : Sr-90 decay  : Background : : rank=second
-Pa231 : Pa-231 decay : Background : : rank=second
-Eu152 : Eu-152 decay : Background : : rank=second
-Eu154 : Eu-154 decay : Background : : rank=second
-Pb210 : Pb-210 decay : Background : : rank=second
-Pb211 : Pb-211 decay : Background : : rank=second
-Pb212 : Pb-212 decay : Background : : rank=second
-Pb214 : Pb-214 decay : Background : : rank=second
-Ra226 : Ra-226 decay : Background : : rank=second
-Rh106 : Rh106 decay  : Background : : rank=second
-
-Co60  : Co-60 decay  : Calibration : :
-Bi207 : Bi-207 decay : Calibration : : rank=highlight
-Am241 : Am-241 decay : Calibration : : rank=second
-Na22  : Na-22 decay  : Calibration : : rank=first
-Mn54  : Mn-54 decay  : Calibration : : rank=second
-Cs137 : Cs-137 decay : Calibration : : rank=second
-
-electron.20keV  : Electron with monokinetic energy @ 20 keV  : Miscellaneous : : rank=second
-electron.50keV  : Electron with monokinetic energy @ 50 keV  : Miscellaneous : : rank=second
-electron.100keV : Electron with monokinetic energy @ 100 keV : Miscellaneous : : rank=second
-electron.200keV : Electron with monokinetic energy @ 200 keV : Miscellaneous : : rank=second
-electron.500keV : Electron with monokinetic energy @ 500 keV : Miscellaneous : : rank=second
-electron.1MeV   : Electron with monokinetic energy @ 1 MeV   : Miscellaneous : :
-electron.2MeV   : Electron with monokinetic energy @ 2 MeV   : Miscellaneous : : rank=second
-electron.3MeV   : Electron with monokinetic energy @ 3 MeV   : Miscellaneous : : rank=second
-electron.50-2000keV_flat : Electron with energy in the [50keV-2MeV] range : Miscellaneous : : rank=second
-
-gamma.20keV   : Gamma with monokinetic energy @ 20 keV    : Miscellaneous : : rank=second
-gamma.50keV   : Gamma with monokinetic energy @ 50 keV    : Miscellaneous : : rank=second
-gamma.100keV  : Gamma with monokinetic energy @ 100 keV   : Miscellaneous : : rank=second 
-gamma.500keV  : Gamma with monokinetic energy @ 500 keV   : Miscellaneous : : rank=second
-gamma.1MeV    : Gamma with monokinetic energy @ 1 MeV     : Miscellaneous : : rank=second
-gamma.2MeV    : Gamma with monokinetic energy @ 2 MeV     : Miscellaneous : : rank=second
-gamma.2615keV : Gamma with monokinetic energy @ 2.615 MeV : Miscellaneous : :
-
-versatile_generator      : Single particle generator with monokinetic energy       : User : if_versatile      : rank=second
-flat_versatile_generator : Single particle generator with flat energy distribution : User : if_flat_versatile : rank=second
-tweakable_generator      : Broadly tweakable single particle generator             : User : if_tweakable      : rank=highlight
-=======
 ### Nd150 ###
 Nd150.0nubb                : Neutrinoless double beta decay of Nd-150, 0nubb(mn)                           : DBD/Nd150 : : rank=second
 Nd150.0nubb_rhc_lambda_0   : Neutrinoless double beta decay of Nd-150, 0nubb(rhc-lambda) 0+ -> 0+ {2n}     : DBD/Nd150 : : rank=second 
@@ -201,7 +122,7 @@
 gamma.500keV  : Gamma with monokinetic energy @ 500 keV   : Miscellaneous : : rank=second 
 gamma.1MeV    : Gamma with monokinetic energy @ 1 MeV     : Miscellaneous : : rank=first 
 gamma.2MeV    : Gamma with monokinetic energy @ 2 MeV     : Miscellaneous : : rank=second 
-gamma.2615keV : Gamma with monokinetic energy @ 2.615 MeV : Miscellaneous : 
+gamma.2615keV : Gamma with monokinetic energy @ 2.615 MeV : Miscellaneous : : 
 
 ### Generic generators ###
 # Note: The selection of such parametric particles generators triggers the choice of additional options
@@ -209,6 +130,4 @@
 flat_versatile_generator : Single particle generator with flat energy distribution : User : if_flat_versatile : rank=second 
 tweakable_generator      : Broadly tweakable single particle generator             : User : if_tweakable      : rank=second 
 
->>>>>>> 27bea58d
-
 # end