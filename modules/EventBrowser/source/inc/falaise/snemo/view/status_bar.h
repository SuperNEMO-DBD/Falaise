// -*- mode: c++ ; -*-
/* status_bar.h
 * Author (s) :   Xavier Garrido <<garrido@lal.in2p3.fr>>
 * Creation date: 2010-06-17
 * Last modified: 2017-06-28
 *
 * Copyright (C) 2011-2017 Xavier Garrido <garrido@lal.in2p3.fr>
 *
 * This program is free software; you can redistribute it and/or modify
 * it under the terms of the GNU General Public License as published by
 * the Free Software Foundation; either version 3 of the License, or (at
 * your option) any later version.
 *
 * This program is distributed in the hope that it will be useful, but
 * WITHOUT ANY WARRANTY; without even the implied warranty of
 * MERCHANTABILITY or FITNESS FOR A PARTICULAR PURPOSE.  See the GNU
 * General Public License for more details.
 *
 * You should have received a copy of the GNU General Public License
 * along with this program; if not, write to the Free Software
 * Foundation, Inc., 51 Franklin Street, Fifth Floor,
 * Boston, MA 02110-1301, USA.
 *
 *
 * Description:
 *
 *   Status bar to display run information and navigate through events
 *
 * History:
 *
 *   28/06/2017 : add "Goto event number" widget
 *
 */

#ifndef FALAISE_SNEMO_VISUALIZATION_VIEW_STATUS_BAR_H
#define FALAISE_SNEMO_VISUALIZATION_VIEW_STATUS_BAR_H 1

// - ROOT:
#include <Rtypes.h>

// - This project:
#include <falaise/snemo/view/event_browser_signals.h>

// Forward declaration
class TGCompositeFrame;
class TGComboBox;
class TGPictureButton;
class TGNumberEntryField;

namespace snemo {

namespace visualization {

namespace io {
class event_server;
}

namespace view {

<<<<<<< HEAD
        /// Default constructor
        status_bar();

        /// Destructor
        virtual ~status_bar();

        /// Set event server reference
        void set_event_server(io::event_server * server_);

        /// Return initialization flag
        bool is_initialized() const;
=======
/// \brief Status bar to display run information and navigate through
/// events
class status_bar {
 public:
  /// Default constructor
  status_bar();

  /// Destructor
  virtual ~status_bar();

  /// Set event server reference
  void set_event_server(io::event_server* server_);

  /// Return initialization flag
  bool is_initialized() const;
>>>>>>> 83070c6d

  /// Initialize status bar
  void initialize(TGCompositeFrame* main_);

  /// Update method
  void update(const bool reset_ = false, const bool disable_ = false);

  /// Reset method
  void reset();

  /// Update GUI buttons state
  void update_buttons(const button_signals_type signal_ = UNDEFINED);

  /// Reset GUI buttons state
  void reset_buttons();

<<<<<<< HEAD
        /// Process callback signals
        void process();

      private:

        /// Main initialization method
        void _at_init_(TGCompositeFrame * main_);
=======
  /// Process callback signals
  void process();

 private:
  /// Main initialization method
  void _at_init_(TGCompositeFrame* main_);
>>>>>>> 83070c6d

 private:
  bool _initialized_;  //!< Initialization flag

<<<<<<< HEAD
        bool _initialized_;                  //!< Initialization flag

        io::event_server * _server_;         //!< Event server reference

        TGComboBox * _event_list_;           //!< Event list combo box
        TGNumberEntryField * _goto_event_;   //!< Goto event number box
        TGPictureButton * _button_first_;    //!< First event button
        TGPictureButton * _button_previous_; //!< Previous event button
        TGPictureButton * _button_next_;     //!< Next event button
        TGPictureButton * _button_last_;     //!< Last event button

        // No I/O so ClassDefVersionID = 0
        ClassDef(status_bar, 0);

      };
=======
  io::event_server* _server_;  //!< Event server reference

  TGComboBox* _event_list_;            //!< Event list combo box
  TGNumberEntryField* _goto_event_;    //!< Goto event number box
  TGPictureButton* _button_first_;     //!< First event button
  TGPictureButton* _button_previous_;  //!< Previous event button
  TGPictureButton* _button_next_;      //!< Next event button
  TGPictureButton* _button_last_;      //!< Last event button

  // No I/O so ClassDefVersionID = 0
  ClassDef(status_bar, 0);
};
>>>>>>> 83070c6d

}  // end of namespace view

}  // end of namespace visualization

}  // end of namespace snemo

#endif  // FALAISE_SNEMO_VISUALIZATION_VIEW_EVENT_DISPLAY_H

// end of status_bar.h
/*
** Local Variables: --
** mode: c++ --
** c-file-style: "gnu" --
** tab-width: 2 --
** End: --
*/<|MERGE_RESOLUTION|>--- conflicted
+++ resolved
@@ -57,19 +57,6 @@
 
 namespace view {
 
-<<<<<<< HEAD
-        /// Default constructor
-        status_bar();
-
-        /// Destructor
-        virtual ~status_bar();
-
-        /// Set event server reference
-        void set_event_server(io::event_server * server_);
-
-        /// Return initialization flag
-        bool is_initialized() const;
-=======
 /// \brief Status bar to display run information and navigate through
 /// events
 class status_bar {
@@ -85,7 +72,6 @@
 
   /// Return initialization flag
   bool is_initialized() const;
->>>>>>> 83070c6d
 
   /// Initialize status bar
   void initialize(TGCompositeFrame* main_);
@@ -102,43 +88,16 @@
   /// Reset GUI buttons state
   void reset_buttons();
 
-<<<<<<< HEAD
-        /// Process callback signals
-        void process();
-
-      private:
-
-        /// Main initialization method
-        void _at_init_(TGCompositeFrame * main_);
-=======
   /// Process callback signals
   void process();
 
  private:
   /// Main initialization method
   void _at_init_(TGCompositeFrame* main_);
->>>>>>> 83070c6d
 
  private:
   bool _initialized_;  //!< Initialization flag
 
-<<<<<<< HEAD
-        bool _initialized_;                  //!< Initialization flag
-
-        io::event_server * _server_;         //!< Event server reference
-
-        TGComboBox * _event_list_;           //!< Event list combo box
-        TGNumberEntryField * _goto_event_;   //!< Goto event number box
-        TGPictureButton * _button_first_;    //!< First event button
-        TGPictureButton * _button_previous_; //!< Previous event button
-        TGPictureButton * _button_next_;     //!< Next event button
-        TGPictureButton * _button_last_;     //!< Last event button
-
-        // No I/O so ClassDefVersionID = 0
-        ClassDef(status_bar, 0);
-
-      };
-=======
   io::event_server* _server_;  //!< Event server reference
 
   TGComboBox* _event_list_;            //!< Event list combo box
@@ -151,7 +110,6 @@
   // No I/O so ClassDefVersionID = 0
   ClassDef(status_bar, 0);
 };
->>>>>>> 83070c6d
 
 }  // end of namespace view
 
