// -*- mode: c++ ; -*-
/* event_browser_signals.h
 * Author (s) :     Xavier Garrido <<garrido@lal.in2p3.fr>>
 * Creation date: 2010-06-11
 * Last modified: 2012-12-19
 *
 * Copyright (C) 2011 Xavier Garrido <garrido@lal.in2p3.fr>
 *
 * This program is free software; you can redistribute it and/or modify
 * it under the terms of the GNU General Public License as published by
 * the Free Software Foundation; either version 3 of the License, or (at
 * your option) any later version.
 *
 * This program is distributed in the hope that it will be useful, but
 * WITHOUT ANY WARRANTY; without even the implied warranty of
 * MERCHANTABILITY or FITNESS FOR A PARTICULAR PURPOSE.  See the GNU
 * General Public License for more details.
 *
 * You should have received a copy of the GNU General Public License
 * along with this program; if not, write to the Free Software
 * Foundation, Inc., 51 Franklin Street, Fifth Floor,
 * Boston, MA 02110-1301, USA.
 *
 *
 * Description:
 *
 *   Definition of all signal entries
 *
 * History:
 *
 */

#ifndef FALAISE_SNEMO_VISUALIZATION_VIEW_EVENT_BROWSER_SIGNALS_H
#define FALAISE_SNEMO_VISUALIZATION_VIEW_EVENT_BROWSER_SIGNALS_H 1

// list of signals
<<<<<<< HEAD
enum button_signals_type
  {
    //
    UNDEFINED,

    // File menu
    FILE_OPEN,
    FILE_RELOAD,
    CONNECT_TO_DAQ,
    SAVE_EVENT_TO_XML,
    SAVE_EVENT_AS,
    FILE_SAVE_TO_SNDST,
    LOAD_DETECTOR,
    LOAD_STYLE,
    FILE_CLEAR,
    FILE_QUIT,

    // Options
    SHOW_ALL_VERTICES,
    SHOW_ALL_MC_TRACKS,
    SHOW_ALL_MC_HITS,
    SHOW_ALL_MC_TRACKS_AND_HITS,
    SHOW_ALL_CALIBRATED_HITS,
    DUMP_EVENT,
    DUMP_INTO_TOOLTIP,
    DUMP_INTO_TERMINAL,
    DUMP_INTO_WINDOW,

    // MC menu
    SHOW_MC_VERTEX,
    SHOW_MC_TRACKS,
    SHOW_MC_HITS,
    SHOW_MC_CALORIMETER_HITS,
    SHOW_MC_TRACKER_HITS,
    SHOW_GG_CIRCLE,
    SHOW_GG_TIME_GRADIENT,

    // Calib. menu
    SHOW_CALIBRATED_HITS,
    SHOW_CALIBRATED_INFO,

    // Cluster & trajectory menu
    SHOW_TRACKER_CLUSTERED_HITS,
    SHOW_TRACKER_CLUSTERED_BOX,
    SHOW_TRACKER_CLUSTERED_CIRCLE,
    SHOW_TRACKER_TRAJECTORIES,
    SHOW_RECALIBRATED_TRACKER_HITS,

    // Particle track menu
    SHOW_PARTICLE_TRACKS,

    // Help menu
    ABOUT,
    DOCUMENTATION,

    // Selection
    UPDATE_SELECTION,
    RESET_SELECTION,
    SAVE_SELECTION,
    LOAD_SELECTION,
    COMBO_SELECTION,
    OR_SELECTION,
    AND_SELECTION,
    XOR_SELECTION,
    ENABLE_LOGIC_SELECTION,
    ENABLE_EH_SELECTION,
    ENABLE_SD_SELECTION,
    ENABLE_COMPLEX_SELECTION,

    // Signals for event navigation control
    STATUS_BAR,
    GOTO_EVENT,
    FIRST_EVENT,
    CURRENT_EVENT,
    NEXT_EVENT,
    PREVIOUS_EVENT,
    LAST_EVENT,

    // Signals for tab navigation control
    NEXT_TAB,
    PREVIOUS_TAB,

    // Area zoom list
    AREA_ZOOM_LIST,

    // View and print 3D canvas
    FOCUS_ROI,
    FULL_2D_VIEW,
    VIEW_X3D,
    VIEW_OGL,
    PRINT_3D,
    PRINT_2D,
    PRINT_3D_AS_EPS,
    PRINT_2D_AS_EPS,

    // Dumping and reloading style file
    RELOAD_STYLE_FILE,
    SAVE_STYLE_FILE,

    // Automatic reading
    AUTO_READ_ENABLE,
    AUTO_READ_DELAY,

    // Basic style
    COLOR_BACKGROUND,
    LINE_STYLE,
    LINE_WIDTH

  };

#endif // FALAISE_SNEMO_VISUALIZATION_VIEW_EVENT_BROWSER_SIGNALS_H
=======
enum button_signals_type {
  //
  UNDEFINED,

  // File menu
  FILE_OPEN,
  FILE_RELOAD,
  CONNECT_TO_DAQ,
  SAVE_EVENT_TO_XML,
  SAVE_EVENT_AS,
  FILE_SAVE_TO_SNDST,
  LOAD_DETECTOR,
  LOAD_STYLE,
  FILE_CLEAR,
  FILE_QUIT,

  // Options
  SHOW_ALL_VERTICES,
  SHOW_ALL_MC_TRACKS,
  SHOW_ALL_MC_HITS,
  SHOW_ALL_MC_TRACKS_AND_HITS,
  SHOW_ALL_CALIBRATED_HITS,
  DUMP_EVENT,
  DUMP_INTO_TOOLTIP,
  DUMP_INTO_TERMINAL,
  DUMP_INTO_WINDOW,

  // MC menu
  SHOW_MC_VERTEX,
  SHOW_MC_TRACKS,
  SHOW_MC_HITS,
  SHOW_MC_CALORIMETER_HITS,
  SHOW_MC_TRACKER_HITS,
  SHOW_GG_CIRCLE,
  SHOW_GG_TIME_GRADIENT,

  // Calib. menu
  SHOW_CALIBRATED_HITS,
  SHOW_CALIBRATED_INFO,

  // Cluster & trajectory menu
  SHOW_TRACKER_CLUSTERED_HITS,
  SHOW_TRACKER_CLUSTERED_BOX,
  SHOW_TRACKER_CLUSTERED_CIRCLE,
  SHOW_TRACKER_TRAJECTORIES,
  SHOW_RECALIBRATED_TRACKER_HITS,

  // Particle track menu
  SHOW_PARTICLE_TRACKS,

  // Help menu
  ABOUT,
  DOCUMENTATION,

  // Selection
  UPDATE_SELECTION,
  RESET_SELECTION,
  SAVE_SELECTION,
  LOAD_SELECTION,
  COMBO_SELECTION,
  OR_SELECTION,
  AND_SELECTION,
  XOR_SELECTION,
  ENABLE_LOGIC_SELECTION,
  ENABLE_EH_SELECTION,
  ENABLE_SD_SELECTION,
  ENABLE_COMPLEX_SELECTION,

  // Signals for event navigation control
  STATUS_BAR,
  GOTO_EVENT,
  FIRST_EVENT,
  CURRENT_EVENT,
  NEXT_EVENT,
  PREVIOUS_EVENT,
  LAST_EVENT,

  // Signals for tab navigation control
  NEXT_TAB,
  PREVIOUS_TAB,

  // Area zoom list
  AREA_ZOOM_LIST,

  // View and print 3D canvas
  FOCUS_ROI,
  FULL_2D_VIEW,
  VIEW_X3D,
  VIEW_OGL,
  PRINT_3D,
  PRINT_2D,
  PRINT_3D_AS_EPS,
  PRINT_2D_AS_EPS,

  // Dumping and reloading style file
  RELOAD_STYLE_FILE,
  SAVE_STYLE_FILE,

  // Automatic reading
  AUTO_READ_ENABLE,
  AUTO_READ_DELAY,

  // Basic style
  COLOR_BACKGROUND,
  LINE_STYLE,
  LINE_WIDTH

};

#endif  // FALAISE_SNEMO_VISUALIZATION_VIEW_EVENT_BROWSER_SIGNALS_H
>>>>>>> 83070c6d

// end of event_browser_signals.h
/*
** Local Variables: --
** mode: c++ --
** c-file-style: "gnu" --
** tab-width: 2 --
** End: --
*/<|MERGE_RESOLUTION|>--- conflicted
+++ resolved
@@ -34,119 +34,6 @@
 #define FALAISE_SNEMO_VISUALIZATION_VIEW_EVENT_BROWSER_SIGNALS_H 1
 
 // list of signals
-<<<<<<< HEAD
-enum button_signals_type
-  {
-    //
-    UNDEFINED,
-
-    // File menu
-    FILE_OPEN,
-    FILE_RELOAD,
-    CONNECT_TO_DAQ,
-    SAVE_EVENT_TO_XML,
-    SAVE_EVENT_AS,
-    FILE_SAVE_TO_SNDST,
-    LOAD_DETECTOR,
-    LOAD_STYLE,
-    FILE_CLEAR,
-    FILE_QUIT,
-
-    // Options
-    SHOW_ALL_VERTICES,
-    SHOW_ALL_MC_TRACKS,
-    SHOW_ALL_MC_HITS,
-    SHOW_ALL_MC_TRACKS_AND_HITS,
-    SHOW_ALL_CALIBRATED_HITS,
-    DUMP_EVENT,
-    DUMP_INTO_TOOLTIP,
-    DUMP_INTO_TERMINAL,
-    DUMP_INTO_WINDOW,
-
-    // MC menu
-    SHOW_MC_VERTEX,
-    SHOW_MC_TRACKS,
-    SHOW_MC_HITS,
-    SHOW_MC_CALORIMETER_HITS,
-    SHOW_MC_TRACKER_HITS,
-    SHOW_GG_CIRCLE,
-    SHOW_GG_TIME_GRADIENT,
-
-    // Calib. menu
-    SHOW_CALIBRATED_HITS,
-    SHOW_CALIBRATED_INFO,
-
-    // Cluster & trajectory menu
-    SHOW_TRACKER_CLUSTERED_HITS,
-    SHOW_TRACKER_CLUSTERED_BOX,
-    SHOW_TRACKER_CLUSTERED_CIRCLE,
-    SHOW_TRACKER_TRAJECTORIES,
-    SHOW_RECALIBRATED_TRACKER_HITS,
-
-    // Particle track menu
-    SHOW_PARTICLE_TRACKS,
-
-    // Help menu
-    ABOUT,
-    DOCUMENTATION,
-
-    // Selection
-    UPDATE_SELECTION,
-    RESET_SELECTION,
-    SAVE_SELECTION,
-    LOAD_SELECTION,
-    COMBO_SELECTION,
-    OR_SELECTION,
-    AND_SELECTION,
-    XOR_SELECTION,
-    ENABLE_LOGIC_SELECTION,
-    ENABLE_EH_SELECTION,
-    ENABLE_SD_SELECTION,
-    ENABLE_COMPLEX_SELECTION,
-
-    // Signals for event navigation control
-    STATUS_BAR,
-    GOTO_EVENT,
-    FIRST_EVENT,
-    CURRENT_EVENT,
-    NEXT_EVENT,
-    PREVIOUS_EVENT,
-    LAST_EVENT,
-
-    // Signals for tab navigation control
-    NEXT_TAB,
-    PREVIOUS_TAB,
-
-    // Area zoom list
-    AREA_ZOOM_LIST,
-
-    // View and print 3D canvas
-    FOCUS_ROI,
-    FULL_2D_VIEW,
-    VIEW_X3D,
-    VIEW_OGL,
-    PRINT_3D,
-    PRINT_2D,
-    PRINT_3D_AS_EPS,
-    PRINT_2D_AS_EPS,
-
-    // Dumping and reloading style file
-    RELOAD_STYLE_FILE,
-    SAVE_STYLE_FILE,
-
-    // Automatic reading
-    AUTO_READ_ENABLE,
-    AUTO_READ_DELAY,
-
-    // Basic style
-    COLOR_BACKGROUND,
-    LINE_STYLE,
-    LINE_WIDTH
-
-  };
-
-#endif // FALAISE_SNEMO_VISUALIZATION_VIEW_EVENT_BROWSER_SIGNALS_H
-=======
 enum button_signals_type {
   //
   UNDEFINED,
@@ -257,7 +144,6 @@
 };
 
 #endif  // FALAISE_SNEMO_VISUALIZATION_VIEW_EVENT_BROWSER_SIGNALS_H
->>>>>>> 83070c6d
 
 // end of event_browser_signals.h
 /*
