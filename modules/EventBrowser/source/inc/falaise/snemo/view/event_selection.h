// -*- mode: c++ ; -*-
/* event_selection.h
 * Author (s) :   Xavier Garrido <<garrido@lal.in2p3.fr>>
 * Creation date: 2010-06-12
 * Last modified: 2012-12-19
 *
 * Copyright (C) 2011 Xavier Garrido <garrido@lal.in2p3.fr>
 *
 * This program is free software; you can redistribute it and/or modify
 * it under the terms of the GNU General Public License as published by
 * the Free Software Foundation; either version 3 of the License, or (at
 * your option) any later version.
 *
 * This program is distributed in the hope that it will be useful, but
 * WITHOUT ANY WARRANTY; without even the implied warranty of
 * MERCHANTABILITY or FITNESS FOR A PARTICULAR PURPOSE.  See the GNU
 * General Public License for more details.
 *
 * You should have received a copy of the GNU General Public License
 * along with this program; if not, write to the Free Software
 * Foundation, Inc., 51 Franklin Street, Fifth Floor,
 * Boston, MA 02110-1301, USA.
 *
 *
 * Description:
 *   definition of cut selection
 *
 * History:
 *
 * 2016-04-02 : Adding base_widget class to create widget
 * 2012-12-19 : Refactoring event selection
 */

#ifndef FALAISE_SNEMO_VISUALIZATION_VIEW_EVENT_SELECTION_H
#define FALAISE_SNEMO_VISUALIZATION_VIEW_EVENT_SELECTION_H 1

// Standard library:
#include <map>

// - ROOT:
#include <Rtypes.h>

// - This project:
#include <falaise/snemo/view/event_browser_signals.h>

// Forward declaration
class TGCompositeFrame;
class TGTextButton;

namespace cuts {
class cut_manager;
}

namespace snemo {

<<<<<<< HEAD
  namespace visualization {

    namespace io {
      class event_server;
    }

    namespace view {

      class event_browser;
      class status_bar;
      class base_widget;

      /// \brief A class hosting interactive event selection cut
      class event_selection
      {
      public:

        /// Collection of widgets
        typedef std::map<int, base_widget*> widget_collection_type;

        /// Check initialization status
        bool is_initialized() const;

        /// Check if selection is enabled
        bool is_selection_enable() const;

        /// Constructor
        event_selection();

        /// Destructor
        virtual ~event_selection();

        /// Initialization
        void initialize(TGCompositeFrame * main_);

        /// Reset
        void reset();

        /// Assign event server pointer
        void set_event_server(io::event_server * server_);

        /// Return a non-mutable reference to event server
        io::event_server & get_event_server() const;

        /// Assign status bar pointer
        void set_status_bar(view::status_bar * status_);

        /// Return a non-mutable reference to cut manager
        const cuts::cut_manager & get_cut_manager() const;

        /// Return a mutable reference to cut manager
        cuts::cut_manager & grab_cut_manager();

        /// Main process method
        void process();

        /// Event selection
        void select_events(const button_signals_type signal_ = UNDEFINED,
                           const int event_selected_ = -1);

      private:

        /// Build GUI widgets
        void _build_();

        /// Install cut manager
        void _install_cut_manager_();
=======
namespace visualization {
>>>>>>> 83070c6d

namespace io {
class event_server;
}

namespace view {

class event_browser;
class status_bar;
class base_widget;

/// \brief A class hosting interactive event selection cut
class event_selection {
 public:
  /// Collection of widgets
  typedef std::map<int, base_widget*> widget_collection_type;

  /// Check initialization status
  bool is_initialized() const;

  /// Check if selection is enabled
  bool is_selection_enable() const;

  /// Constructor
  event_selection();

  /// Destructor
  virtual ~event_selection();

  /// Initialization
  void initialize(TGCompositeFrame* main_);

  /// Reset
  void reset();

  /// Assign event server pointer
  void set_event_server(io::event_server* server_);

  /// Return a non-mutable reference to event server
  io::event_server& get_event_server() const;

  /// Assign status bar pointer
  void set_status_bar(view::status_bar* status_);

  /// Return a non-mutable reference to cut manager
  const cuts::cut_manager& get_cut_manager() const;

  /// Return a mutable reference to cut manager
  cuts::cut_manager& grab_cut_manager();

  /// Main process method
  void process();

  /// Event selection
  void select_events(const button_signals_type signal_ = UNDEFINED, const int event_selected_ = -1);

<<<<<<< HEAD
        /// Check cuts
        bool _check_cuts_();

      private:
=======
 private:
  /// Build GUI widgets
  void _build_();

  /// Install cut manager
  void _install_cut_manager_();

  /// Install private cuts
  void _install_private_cuts_();

  /// Build cuts
  void _build_cuts_();

  /// Check cuts
  bool _check_cuts_();
>>>>>>> 83070c6d

 private:
  bool _initialized_;
  bool _selection_enable_;

  int _initial_event_id_;

<<<<<<< HEAD
        TGCompositeFrame * _main_;
        io::event_server * _server_;
        event_browser    * _browser_;
        status_bar       * _status_;

        cuts::cut_manager * _cut_manager_;//!< Cut manager pointer
        std::string _current_cut_name_;

        TGTextButton  * _load_button_;
        TGTextButton  * _save_button_;
        TGTextButton  * _reset_button_;
        TGTextButton  * _update_button_;
        widget_collection_type _widgets_;

        // No I/O so ClassDefVersionID = 0
        ClassDef(event_selection, 0);
=======
  TGCompositeFrame* _main_;
  io::event_server* _server_;
  event_browser* _browser_;
  status_bar* _status_;

  cuts::cut_manager* _cut_manager_;  //!< Cut manager pointer
  std::string _current_cut_name_;

  TGTextButton* _load_button_;
  TGTextButton* _save_button_;
  TGTextButton* _reset_button_;
  TGTextButton* _update_button_;
  widget_collection_type _widgets_;
>>>>>>> 83070c6d

  // No I/O so ClassDefVersionID = 0
  ClassDef(event_selection, 0);
};

}  // end of namespace view

}  // end of namespace visualization

}  // end of namespace snemo

#endif  // FALAISE_SNEMO_VISUALIZATION_VIEW_EVENT_SELECTION_H

// end of event_selection.h
/*
** Local Variables: --
** mode: c++ --
** c-file-style: "gnu" --
** tab-width: 2 --
** End: --
*/<|MERGE_RESOLUTION|>--- conflicted
+++ resolved
@@ -53,77 +53,7 @@
 
 namespace snemo {
 
-<<<<<<< HEAD
-  namespace visualization {
-
-    namespace io {
-      class event_server;
-    }
-
-    namespace view {
-
-      class event_browser;
-      class status_bar;
-      class base_widget;
-
-      /// \brief A class hosting interactive event selection cut
-      class event_selection
-      {
-      public:
-
-        /// Collection of widgets
-        typedef std::map<int, base_widget*> widget_collection_type;
-
-        /// Check initialization status
-        bool is_initialized() const;
-
-        /// Check if selection is enabled
-        bool is_selection_enable() const;
-
-        /// Constructor
-        event_selection();
-
-        /// Destructor
-        virtual ~event_selection();
-
-        /// Initialization
-        void initialize(TGCompositeFrame * main_);
-
-        /// Reset
-        void reset();
-
-        /// Assign event server pointer
-        void set_event_server(io::event_server * server_);
-
-        /// Return a non-mutable reference to event server
-        io::event_server & get_event_server() const;
-
-        /// Assign status bar pointer
-        void set_status_bar(view::status_bar * status_);
-
-        /// Return a non-mutable reference to cut manager
-        const cuts::cut_manager & get_cut_manager() const;
-
-        /// Return a mutable reference to cut manager
-        cuts::cut_manager & grab_cut_manager();
-
-        /// Main process method
-        void process();
-
-        /// Event selection
-        void select_events(const button_signals_type signal_ = UNDEFINED,
-                           const int event_selected_ = -1);
-
-      private:
-
-        /// Build GUI widgets
-        void _build_();
-
-        /// Install cut manager
-        void _install_cut_manager_();
-=======
 namespace visualization {
->>>>>>> 83070c6d
 
 namespace io {
 class event_server;
@@ -180,12 +110,6 @@
   /// Event selection
   void select_events(const button_signals_type signal_ = UNDEFINED, const int event_selected_ = -1);
 
-<<<<<<< HEAD
-        /// Check cuts
-        bool _check_cuts_();
-
-      private:
-=======
  private:
   /// Build GUI widgets
   void _build_();
@@ -201,7 +125,6 @@
 
   /// Check cuts
   bool _check_cuts_();
->>>>>>> 83070c6d
 
  private:
   bool _initialized_;
@@ -209,24 +132,6 @@
 
   int _initial_event_id_;
 
-<<<<<<< HEAD
-        TGCompositeFrame * _main_;
-        io::event_server * _server_;
-        event_browser    * _browser_;
-        status_bar       * _status_;
-
-        cuts::cut_manager * _cut_manager_;//!< Cut manager pointer
-        std::string _current_cut_name_;
-
-        TGTextButton  * _load_button_;
-        TGTextButton  * _save_button_;
-        TGTextButton  * _reset_button_;
-        TGTextButton  * _update_button_;
-        widget_collection_type _widgets_;
-
-        // No I/O so ClassDefVersionID = 0
-        ClassDef(event_selection, 0);
-=======
   TGCompositeFrame* _main_;
   io::event_server* _server_;
   event_browser* _browser_;
@@ -240,7 +145,6 @@
   TGTextButton* _reset_button_;
   TGTextButton* _update_button_;
   widget_collection_type _widgets_;
->>>>>>> 83070c6d
 
   // No I/O so ClassDefVersionID = 0
   ClassDef(event_selection, 0);
