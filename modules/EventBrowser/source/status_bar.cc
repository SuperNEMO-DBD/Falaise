/* status_bar.cc
 *
 * Copyright (C) 2011 Xavier Garrido <garrido@lal.in2p3.fr>
 *
 * This program is free software; you can redistribute it and/or modify
 * it under the terms of the GNU General Public License as published by
 * the Free Software Foundation; either version 3 of the License, or (at
 * your option) any later version.
 *
 * This program is distributed in the hope that it will be useful, but
 * WITHOUT ANY WARRANTY; without even the implied warranty of
 * MERCHANTABILITY or FITNESS FOR A PARTICULAR PURPOSE.  See the GNU
 * General Public License for more details.
 *
 * You should have received a copy of the GNU General Public License
 * along with this program; if not, write to the Free Software
 * Foundation, Inc., 51 Franklin Street, Fifth Floor,
 * Boston, MA 02110-1301, USA.
 *
 */

// Ourselves:
#include <falaise/snemo/view/status_bar.h>
// This project:
<<<<<<< HEAD
#include <falaise/snemo/view/event_browser_signals.h>
#include <falaise/snemo/view/options_manager.h>
#include <falaise/snemo/io/event_server.h>

// Standard library
#include <regex>

// Third party
// - ROOT
#include <TGFrame.h>
#include <TGComboBox.h>
#include <TGButton.h>
#include <TGNumberEntry.h>
#include <TGLabel.h>

ClassImp(snemo::visualization::view::status_bar)

namespace snemo {
=======
#include <falaise/snemo/io/event_server.h>
#include <falaise/snemo/view/event_browser_signals.h>
#include <falaise/snemo/view/options_manager.h>

// Standard library
#include <regex>

// Third party
// - ROOT
#include <TGButton.h>
#include <TGComboBox.h>
#include <TGFrame.h>
#include <TGLabel.h>
#include <TGNumberEntry.h>

ClassImp(snemo::visualization::view::status_bar)
>>>>>>> 83070c6d

    namespace snemo {
  namespace visualization {

<<<<<<< HEAD
    namespace view {

      bool status_bar::is_initialized() const
      {
        return _initialized_;
      }

      // ctor:
      status_bar::status_bar()
      {
        _server_      = 0;
        _initialized_ = false;
        return;
      }

      // dtor:
      status_bar::~status_bar()
      {
        this->reset();
        return;
      }

      void status_bar::set_event_server(io::event_server * server_)
      {
        DT_THROW_IF(is_initialized(),std::logic_error, "Already initialized !");
        _server_ = server_;
        return;
      }

      void status_bar::initialize(TGCompositeFrame * main_)
      {
        DT_THROW_IF(is_initialized(), std::logic_error, "Already initialized !");
        this->_at_init_(main_);
        _initialized_ = true;
        return;
      }

      void status_bar::_at_init_(TGCompositeFrame * main_)
      {
        const int width  = main_->GetWidth();
        const int height = main_->GetHeight();

        // a horizontal frame
        TGHorizontalFrame * main_frame = new TGHorizontalFrame(main_, width, int(height*0.1));
        main_->AddFrame(main_frame,
                        new TGLayoutHints(kLHintsTop|kLHintsLeft|kLHintsExpandX, 3, 3, 3, 3));

        // A combo box for the events
        _event_list_ = new TGComboBox(main_frame, STATUS_BAR);
        _event_list_->Resize(int(0.5*width), 20);
        _event_list_->Associate(main_);
        main_frame->AddFrame(_event_list_,
                             new TGLayoutHints(kLHintsTop|kLHintsLeft, 1, 1, 1, 1));

        // Goto event number
        main_frame->AddFrame(new TGLabel(main_frame, "Goto event"),
                             new TGLayoutHints(kLHintsTop|kLHintsLeft, 10, 10, 2, 2));
        _goto_event_ = new TGNumberEntryField(main_frame, GOTO_EVENT, 0,
                                              TGNumberFormat::kNESInteger,
                                              TGNumberFormat::kNEAPositive);
        _goto_event_->Resize(int(0.05*width), 20);
        _goto_event_->Associate(main_);
        _goto_event_->Connect("ReturnPressed()", "snemo::visualization::view::status_bar", this, "process()");
        main_frame->AddFrame(_goto_event_,
                             new TGLayoutHints(kLHintsTop|kLHintsLeft, 1, 5, 1, 1));

        // Navigation buttons
        _button_first_    = new TGPictureButton(main_frame,
                                                gClient->GetPicture("first_t.xpm"), FIRST_EVENT);
        _button_previous_ = new TGPictureButton(main_frame,
                                                gClient->GetPicture("previous_t.xpm"), PREVIOUS_EVENT);
        _button_next_     = new TGPictureButton(main_frame,
                                                gClient->GetPicture("next_t.xpm"), NEXT_EVENT);
        _button_last_     = new TGPictureButton(main_frame,
                                                gClient->GetPicture("last_t.xpm"), LAST_EVENT);

        _button_first_    ->Associate(main_);
        _button_previous_ ->Associate(main_);
        _button_next_     ->Associate(main_);
        _button_last_     ->Associate(main_);

        this->reset();

        TGLayoutHints* layout =
          new TGLayoutHints(kLHintsTop | kLHintsLeft | kLHintsExpandX, 1, 1, 3, 1);

        main_frame->AddFrame(_button_first_, layout);
        main_frame->AddFrame(_button_previous_, layout);
        main_frame->AddFrame(_button_next_, layout);
        main_frame->AddFrame(_button_last_, layout);
        return;
      }

      void status_bar::reset()
      {
        io::event_server & server = *_server_;

        // clear list
        _event_list_->RemoveAll();
        _event_list_->SetEnabled(true);

        if (!server.is_opened()) {
          _event_list_->AddEntry(" +++ NO EVENT LOADED +++ ", 0);
          _event_list_->Select(0);
          _event_list_->SetEnabled(false);
        }

        this->reset_buttons();
        return;
      }

      void status_bar::update(const bool reset_, const bool disable_)
      {
        io::event_server & server = *_server_;

        // Special mode
        if (! server.has_random_data()) {
          const int event_number = server.get_current_event_number();
          std::ostringstream status;
          status << " +++ EVENT " << event_number;
          if (server.has_sequential_data()) {
            status << " +++ SEQUENTIAL READING ONLY +++ ";
          }
          if (server.has_external_data()) {
            status << " +++ EXTERNAL PROCESSING +++ ";
          }
          _event_list_->RemoveAll();
          _event_list_->AddEntry(status.str().c_str(), 0);
          _event_list_->Select(0);
          _event_list_->SetEnabled(false);
          _goto_event_->SetEnabled(false);
          return;
        }

        if (reset_) {
          this->reset();
          const io::event_server::event_selection_list_type & event_selection_list
            = server.get_event_selection();
          if (event_selection_list.empty()) {
            _event_list_->AddEntry(" +++ NO EVENT MATCHED SELECTION +++ ", 0);
            _event_list_->Select(0);
          } else {
            for (io::event_server::event_selection_list_type::const_iterator
                   i_selection = event_selection_list.begin();
                 i_selection != event_selection_list.end();
                 ++i_selection) {
              const size_t ievent = *i_selection;
              const size_t total = server.get_number_of_events()-1;
              std::ostringstream label;
              label << "event #" << ievent << "/"
                    << total << " ("
                    << (total > 0 ? int(double(ievent)/total * 100) : 100)
                    << "% complete)";
              _event_list_->AddEntry(label.str().c_str(), ievent);
            }
          }
        }

        _event_list_->SetEnabled(!disable_);
        _event_list_->Select(server.get_current_event_number());
        _goto_event_->SetEnabled(!disable_);
        return;
=======
  namespace view {

  bool status_bar::is_initialized() const { return _initialized_; }

  // ctor:
  status_bar::status_bar() {
    _server_ = 0;
    _initialized_ = false;
    return;
  }

  // dtor:
  status_bar::~status_bar() {
    this->reset();
    return;
  }

  void status_bar::set_event_server(io::event_server* server_) {
    DT_THROW_IF(is_initialized(), std::logic_error, "Already initialized !");
    _server_ = server_;
    return;
  }

  void status_bar::initialize(TGCompositeFrame* main_) {
    DT_THROW_IF(is_initialized(), std::logic_error, "Already initialized !");
    this->_at_init_(main_);
    _initialized_ = true;
    return;
  }

  void status_bar::_at_init_(TGCompositeFrame* main_) {
    const int width = main_->GetWidth();
    const int height = main_->GetHeight();

    // a horizontal frame
    TGHorizontalFrame* main_frame = new TGHorizontalFrame(main_, width, int(height * 0.1));
    main_->AddFrame(main_frame,
                    new TGLayoutHints(kLHintsTop | kLHintsLeft | kLHintsExpandX, 3, 3, 3, 3));

    // A combo box for the events
    _event_list_ = new TGComboBox(main_frame, STATUS_BAR);
    _event_list_->Resize(int(0.5 * width), 20);
    _event_list_->Associate(main_);
    main_frame->AddFrame(_event_list_, new TGLayoutHints(kLHintsTop | kLHintsLeft, 1, 1, 1, 1));

    // Goto event number
    main_frame->AddFrame(new TGLabel(main_frame, "Goto event"),
                         new TGLayoutHints(kLHintsTop | kLHintsLeft, 10, 10, 2, 2));
    _goto_event_ = new TGNumberEntryField(main_frame, GOTO_EVENT, 0, TGNumberFormat::kNESInteger,
                                          TGNumberFormat::kNEAPositive);
    _goto_event_->Resize(int(0.05 * width), 20);
    _goto_event_->Associate(main_);
    _goto_event_->Connect("ReturnPressed()", "snemo::visualization::view::status_bar", this,
                          "process()");
    main_frame->AddFrame(_goto_event_, new TGLayoutHints(kLHintsTop | kLHintsLeft, 1, 5, 1, 1));

    // Navigation buttons
    _button_first_ =
        new TGPictureButton(main_frame, gClient->GetPicture("first_t.xpm"), FIRST_EVENT);
    _button_previous_ =
        new TGPictureButton(main_frame, gClient->GetPicture("previous_t.xpm"), PREVIOUS_EVENT);
    _button_next_ = new TGPictureButton(main_frame, gClient->GetPicture("next_t.xpm"), NEXT_EVENT);
    _button_last_ = new TGPictureButton(main_frame, gClient->GetPicture("last_t.xpm"), LAST_EVENT);

    _button_first_->Associate(main_);
    _button_previous_->Associate(main_);
    _button_next_->Associate(main_);
    _button_last_->Associate(main_);

    this->reset();

    TGLayoutHints* layout =
        new TGLayoutHints(kLHintsTop | kLHintsLeft | kLHintsExpandX, 1, 1, 3, 1);

    main_frame->AddFrame(_button_first_, layout);
    main_frame->AddFrame(_button_previous_, layout);
    main_frame->AddFrame(_button_next_, layout);
    main_frame->AddFrame(_button_last_, layout);
    return;
  }

  void status_bar::reset() {
    io::event_server& server = *_server_;

    // clear list
    _event_list_->RemoveAll();
    _event_list_->SetEnabled(true);

    if (!server.is_opened()) {
      _event_list_->AddEntry(" +++ NO EVENT LOADED +++ ", 0);
      _event_list_->Select(0);
      _event_list_->SetEnabled(false);
    }

    this->reset_buttons();
    return;
  }

  void status_bar::update(const bool reset_, const bool disable_) {
    io::event_server& server = *_server_;

    // Special mode
    if (!server.has_random_data()) {
      const int event_number = server.get_current_event_number();
      std::ostringstream status;
      status << " +++ EVENT " << event_number;
      if (server.has_sequential_data()) {
        status << " +++ SEQUENTIAL READING ONLY +++ ";
      }
      if (server.has_external_data()) {
        status << " +++ EXTERNAL PROCESSING +++ ";
>>>>>>> 83070c6d
      }
      _event_list_->RemoveAll();
      _event_list_->AddEntry(status.str().c_str(), 0);
      _event_list_->Select(0);
      _event_list_->SetEnabled(false);
      _goto_event_->SetEnabled(false);
      return;
    }

    if (reset_) {
      this->reset();
      const io::event_server::event_selection_list_type& event_selection_list =
          server.get_event_selection();
      if (event_selection_list.empty()) {
        _event_list_->AddEntry(" +++ NO EVENT MATCHED SELECTION +++ ", 0);
        _event_list_->Select(0);
      } else {
        for (io::event_server::event_selection_list_type::const_iterator i_selection =
                 event_selection_list.begin();
             i_selection != event_selection_list.end(); ++i_selection) {
          const size_t ievent = *i_selection;
          const size_t total = server.get_number_of_events() - 1;
          std::ostringstream label;
          label << "event #" << ievent << "/" << total << " ("
                << (total > 0 ? int(double(ievent) / total * 100) : 100) << "% complete)";
          _event_list_->AddEntry(label.str().c_str(), ievent);
        }
      }
    }

    _event_list_->SetEnabled(!disable_);
    _event_list_->Select(server.get_current_event_number());
    _goto_event_->SetEnabled(!disable_);
    return;
  }

  void status_bar::update_buttons(const button_signals_type signal_) {
    this->reset_buttons();

    switch (signal_) {
      case NEXT_EVENT: {
        const options_manager& options_mgr = options_manager::get_instance();
        if (options_mgr.is_automatic_event_reading_mode()) {
          _button_next_->SetPicture(gClient->GetPicture("ed_interrupt.png"));
          _button_next_->SetToolTipText("Auto reading mode");
        } else {
          _button_next_->SetPicture(gClient->GetPicture("next_t.xpm"));
          _button_next_->SetToolTipText("Next event");
        }
<<<<<<< HEAD
        return;
      }

      void status_bar::process()
      {
        const size_t a_nbr = _goto_event_->GetIntNumber();
        if (a_nbr >= _server_->get_number_of_events()) {
          DT_LOG_WARNING(options_manager::get_instance().get_logging_priority(),
                         "Event number (#" << a_nbr << ") larger than the total number of events !");
        } else {
          _event_list_->Select(a_nbr);
          _server_->set_current_event_number(a_nbr);
        }
        return;
      }

    } // end of namespace view

  } // end of namespace visualization

} // end of namespace snemo
=======
      } break;
      case LAST_EVENT: {
        _button_next_->SetEnabled(false);
        _button_last_->SetEnabled(false);
      } break;
      case FIRST_EVENT: {
        _button_first_->SetEnabled(false);
        _button_previous_->SetEnabled(false);
      } break;
      default:
        break;
    }

    if (_server_->get_current_event_number() == _server_->get_last_selected_event()) {
      _button_next_->SetEnabled(false);
      _button_last_->SetEnabled(false);
    }

    if (_server_->get_current_event_number() == _server_->get_first_selected_event()) {
      _button_first_->SetEnabled(false);
      _button_previous_->SetEnabled(false);
    }

    return;
  }

  void status_bar::reset_buttons() {
    _button_first_->SetToolTipText("First event");
    _button_previous_->SetToolTipText("Previous event");
    _button_next_->SetToolTipText("Next event");
    _button_last_->SetToolTipText("Last event");

    _button_first_->SetEnabled(false);
    _button_previous_->SetEnabled(false);
    _button_next_->SetEnabled(false);
    _button_last_->SetEnabled(false);

    if (!_server_->is_initialized()) return;

    if (_server_->has_random_data()) {
      _button_first_->SetEnabled(true);
      _button_previous_->SetEnabled(true);
      _button_next_->SetEnabled(true);
      _button_last_->SetEnabled(true);
    } else {
      _button_first_->SetEnabled(false);
      _button_previous_->SetEnabled(false);
      _button_next_->SetEnabled(true);
      _button_last_->SetEnabled(false);
    }
    return;
  }

  void status_bar::process() {
    const size_t a_nbr = _goto_event_->GetIntNumber();
    if (a_nbr >= _server_->get_number_of_events()) {
      DT_LOG_WARNING(options_manager::get_instance().get_logging_priority(),
                     "Event number (#" << a_nbr << ") larger than the total number of events !");
    } else {
      _event_list_->Select(a_nbr);
      _server_->set_current_event_number(a_nbr);
    }
    return;
  }

  }  // end of namespace view

  }  // end of namespace visualization

}  // end of namespace snemo
>>>>>>> 83070c6d

// end of status_bar.cc

/*
** Local Variables: --
** mode: c++ --
** c-file-style: "gnu" --
** tab-width: 2 --
** End: --
*/<|MERGE_RESOLUTION|>--- conflicted
+++ resolved
@@ -22,26 +22,6 @@
 // Ourselves:
 #include <falaise/snemo/view/status_bar.h>
 // This project:
-<<<<<<< HEAD
-#include <falaise/snemo/view/event_browser_signals.h>
-#include <falaise/snemo/view/options_manager.h>
-#include <falaise/snemo/io/event_server.h>
-
-// Standard library
-#include <regex>
-
-// Third party
-// - ROOT
-#include <TGFrame.h>
-#include <TGComboBox.h>
-#include <TGButton.h>
-#include <TGNumberEntry.h>
-#include <TGLabel.h>
-
-ClassImp(snemo::visualization::view::status_bar)
-
-namespace snemo {
-=======
 #include <falaise/snemo/io/event_server.h>
 #include <falaise/snemo/view/event_browser_signals.h>
 #include <falaise/snemo/view/options_manager.h>
@@ -58,175 +38,10 @@
 #include <TGNumberEntry.h>
 
 ClassImp(snemo::visualization::view::status_bar)
->>>>>>> 83070c6d
 
     namespace snemo {
   namespace visualization {
 
-<<<<<<< HEAD
-    namespace view {
-
-      bool status_bar::is_initialized() const
-      {
-        return _initialized_;
-      }
-
-      // ctor:
-      status_bar::status_bar()
-      {
-        _server_      = 0;
-        _initialized_ = false;
-        return;
-      }
-
-      // dtor:
-      status_bar::~status_bar()
-      {
-        this->reset();
-        return;
-      }
-
-      void status_bar::set_event_server(io::event_server * server_)
-      {
-        DT_THROW_IF(is_initialized(),std::logic_error, "Already initialized !");
-        _server_ = server_;
-        return;
-      }
-
-      void status_bar::initialize(TGCompositeFrame * main_)
-      {
-        DT_THROW_IF(is_initialized(), std::logic_error, "Already initialized !");
-        this->_at_init_(main_);
-        _initialized_ = true;
-        return;
-      }
-
-      void status_bar::_at_init_(TGCompositeFrame * main_)
-      {
-        const int width  = main_->GetWidth();
-        const int height = main_->GetHeight();
-
-        // a horizontal frame
-        TGHorizontalFrame * main_frame = new TGHorizontalFrame(main_, width, int(height*0.1));
-        main_->AddFrame(main_frame,
-                        new TGLayoutHints(kLHintsTop|kLHintsLeft|kLHintsExpandX, 3, 3, 3, 3));
-
-        // A combo box for the events
-        _event_list_ = new TGComboBox(main_frame, STATUS_BAR);
-        _event_list_->Resize(int(0.5*width), 20);
-        _event_list_->Associate(main_);
-        main_frame->AddFrame(_event_list_,
-                             new TGLayoutHints(kLHintsTop|kLHintsLeft, 1, 1, 1, 1));
-
-        // Goto event number
-        main_frame->AddFrame(new TGLabel(main_frame, "Goto event"),
-                             new TGLayoutHints(kLHintsTop|kLHintsLeft, 10, 10, 2, 2));
-        _goto_event_ = new TGNumberEntryField(main_frame, GOTO_EVENT, 0,
-                                              TGNumberFormat::kNESInteger,
-                                              TGNumberFormat::kNEAPositive);
-        _goto_event_->Resize(int(0.05*width), 20);
-        _goto_event_->Associate(main_);
-        _goto_event_->Connect("ReturnPressed()", "snemo::visualization::view::status_bar", this, "process()");
-        main_frame->AddFrame(_goto_event_,
-                             new TGLayoutHints(kLHintsTop|kLHintsLeft, 1, 5, 1, 1));
-
-        // Navigation buttons
-        _button_first_    = new TGPictureButton(main_frame,
-                                                gClient->GetPicture("first_t.xpm"), FIRST_EVENT);
-        _button_previous_ = new TGPictureButton(main_frame,
-                                                gClient->GetPicture("previous_t.xpm"), PREVIOUS_EVENT);
-        _button_next_     = new TGPictureButton(main_frame,
-                                                gClient->GetPicture("next_t.xpm"), NEXT_EVENT);
-        _button_last_     = new TGPictureButton(main_frame,
-                                                gClient->GetPicture("last_t.xpm"), LAST_EVENT);
-
-        _button_first_    ->Associate(main_);
-        _button_previous_ ->Associate(main_);
-        _button_next_     ->Associate(main_);
-        _button_last_     ->Associate(main_);
-
-        this->reset();
-
-        TGLayoutHints* layout =
-          new TGLayoutHints(kLHintsTop | kLHintsLeft | kLHintsExpandX, 1, 1, 3, 1);
-
-        main_frame->AddFrame(_button_first_, layout);
-        main_frame->AddFrame(_button_previous_, layout);
-        main_frame->AddFrame(_button_next_, layout);
-        main_frame->AddFrame(_button_last_, layout);
-        return;
-      }
-
-      void status_bar::reset()
-      {
-        io::event_server & server = *_server_;
-
-        // clear list
-        _event_list_->RemoveAll();
-        _event_list_->SetEnabled(true);
-
-        if (!server.is_opened()) {
-          _event_list_->AddEntry(" +++ NO EVENT LOADED +++ ", 0);
-          _event_list_->Select(0);
-          _event_list_->SetEnabled(false);
-        }
-
-        this->reset_buttons();
-        return;
-      }
-
-      void status_bar::update(const bool reset_, const bool disable_)
-      {
-        io::event_server & server = *_server_;
-
-        // Special mode
-        if (! server.has_random_data()) {
-          const int event_number = server.get_current_event_number();
-          std::ostringstream status;
-          status << " +++ EVENT " << event_number;
-          if (server.has_sequential_data()) {
-            status << " +++ SEQUENTIAL READING ONLY +++ ";
-          }
-          if (server.has_external_data()) {
-            status << " +++ EXTERNAL PROCESSING +++ ";
-          }
-          _event_list_->RemoveAll();
-          _event_list_->AddEntry(status.str().c_str(), 0);
-          _event_list_->Select(0);
-          _event_list_->SetEnabled(false);
-          _goto_event_->SetEnabled(false);
-          return;
-        }
-
-        if (reset_) {
-          this->reset();
-          const io::event_server::event_selection_list_type & event_selection_list
-            = server.get_event_selection();
-          if (event_selection_list.empty()) {
-            _event_list_->AddEntry(" +++ NO EVENT MATCHED SELECTION +++ ", 0);
-            _event_list_->Select(0);
-          } else {
-            for (io::event_server::event_selection_list_type::const_iterator
-                   i_selection = event_selection_list.begin();
-                 i_selection != event_selection_list.end();
-                 ++i_selection) {
-              const size_t ievent = *i_selection;
-              const size_t total = server.get_number_of_events()-1;
-              std::ostringstream label;
-              label << "event #" << ievent << "/"
-                    << total << " ("
-                    << (total > 0 ? int(double(ievent)/total * 100) : 100)
-                    << "% complete)";
-              _event_list_->AddEntry(label.str().c_str(), ievent);
-            }
-          }
-        }
-
-        _event_list_->SetEnabled(!disable_);
-        _event_list_->Select(server.get_current_event_number());
-        _goto_event_->SetEnabled(!disable_);
-        return;
-=======
   namespace view {
 
   bool status_bar::is_initialized() const { return _initialized_; }
@@ -338,7 +153,6 @@
       }
       if (server.has_external_data()) {
         status << " +++ EXTERNAL PROCESSING +++ ";
->>>>>>> 83070c6d
       }
       _event_list_->RemoveAll();
       _event_list_->AddEntry(status.str().c_str(), 0);
@@ -388,29 +202,6 @@
           _button_next_->SetPicture(gClient->GetPicture("next_t.xpm"));
           _button_next_->SetToolTipText("Next event");
         }
-<<<<<<< HEAD
-        return;
-      }
-
-      void status_bar::process()
-      {
-        const size_t a_nbr = _goto_event_->GetIntNumber();
-        if (a_nbr >= _server_->get_number_of_events()) {
-          DT_LOG_WARNING(options_manager::get_instance().get_logging_priority(),
-                         "Event number (#" << a_nbr << ") larger than the total number of events !");
-        } else {
-          _event_list_->Select(a_nbr);
-          _server_->set_current_event_number(a_nbr);
-        }
-        return;
-      }
-
-    } // end of namespace view
-
-  } // end of namespace visualization
-
-} // end of namespace snemo
-=======
       } break;
       case LAST_EVENT: {
         _button_next_->SetEnabled(false);
@@ -481,7 +272,6 @@
   }  // end of namespace visualization
 
 }  // end of namespace snemo
->>>>>>> 83070c6d
 
 // end of status_bar.cc
 
