--- conflicted
+++ resolved
@@ -115,15 +115,6 @@
 2. [Submit a Pull Request](https://help.github.com/articles/creating-a-pull-request/) with the branch to [SuperNEMO-DBD/Falaise](https://github.com/SuperNEMO-DBD/Falaise)
 
 3. The PR will be reviewed by SuperNEMO users and developers as appropriate for the issue addressed.
-<<<<<<< HEAD
-   Other than style/usability, the core requirements for acceptance of a PR are:
-
-   - If new/modified code, has unit tests which pass on supported platforms (_WIP: CI with Travis_)
-   - Any needed documentation is supplied
-
-   Should changes be requested, simply add new commits on the feature branch in your local clone
-   and push them to your fork. GitHub will automatically append them to the PR.
-=======
    The core requirements for acceptance of a PR are:
 
    - The code compiles and passes tests on [Travis-CI](https://travis-ci.org/SuperNEMO-DBD/Falaise)
@@ -142,7 +133,6 @@
    Should changes be required to the Pull Request, simply make new commits on the feature
    branch in your local clone and push them to your fork. GitHub will automatically append
    them to the PR, and Travis-CI will run new builds.
->>>>>>> bc771612
 
 4. Once approved, the PR will be merged on to the `develop` branch of [SuperNEMO-DBD/Falaise](https://github.com/SuperNEMO-DBD/Falaise). You can then delete your feature branch.
 
